--- conflicted
+++ resolved
@@ -205,28 +205,13 @@
    * @throws IOException if an I/O error occurs
    * @throws TachyonException if a Tachyon error occurs
    */
-<<<<<<< HEAD
-  public synchronized void completeFile(long fileId, CompleteFileOptions options)
-      throws IOException, TachyonException {
-    int retry = 0;
-    while (!mClosed && (retry ++) <= RPC_MAX_NUM_RETRY) {
-      connect();
-      try {
+  public synchronized void completeFile(final long fileId, final CompleteFileOptions options)
+      throws IOException, TachyonException {
+    retryRPC(new RpcCallableThrowsTachyonTException<Void>() {
+      @Override
+      public Void call() throws TachyonTException, TException {
         mClient.completeFile(fileId, options.toThrift());
-        return;
-      } catch (TachyonTException e) {
-        throw TachyonException.from(e);
-      } catch (TException e) {
-        LOG.error(e.getMessage(), e);
-        mConnected = false;
-=======
-  public synchronized void completeFile(final long fileId) throws IOException, TachyonException {
-    retryRPC(new RpcCallableThrowsTachyonTException<Void>() {
-      @Override
-      public Void call() throws TachyonTException, TException {
-        mClient.completeFile(fileId);
         return null;
->>>>>>> 1f61dfef
       }
     });
   }
