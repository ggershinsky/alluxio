--- conflicted
+++ resolved
@@ -850,13 +850,8 @@
   public synchronized boolean mkdirs(TachyonURI path, boolean recursive) throws IOException {
     validateUri(path);
     try {
-<<<<<<< HEAD
       return mFSMasterClient.mkdir(path.getPath(), recursive);
-    } catch (TException e) {
-=======
-      return mFSMasterClient.createDirectory(path.getPath(), recursive);
-    } catch (TachyonException e) {
->>>>>>> a2eda129
+    } catch (TachyonException e) {
       throw new IOException(e);
     }
   }
