/*
 * Licensed to the University of California, Berkeley under one or more contributor license
 * agreements. See the NOTICE file distributed with this work for additional information regarding
 * copyright ownership. The ASF licenses this file to You under the Apache License, Version 2.0 (the
 * "License"); you may not use this file except in compliance with the License. You may obtain a
 * copy of the License at
 *
 * http://www.apache.org/licenses/LICENSE-2.0
 *
 * Unless required by applicable law or agreed to in writing, software distributed under the License
 * is distributed on an "AS IS" BASIS, WITHOUT WARRANTIES OR CONDITIONS OF ANY KIND, either express
 * or implied. See the License for the specific language governing permissions and limitations under
 * the License.
 */

package tachyon.underfs.swift;

import java.io.IOException;
import java.io.InputStream;
import java.io.OutputStream;
import java.util.Collection;
import java.util.HashSet;
import java.util.Iterator;
import java.util.List;
import java.util.Set;

import org.javaswift.joss.client.factory.AccountConfig;
import org.javaswift.joss.client.factory.AccountFactory;
import org.javaswift.joss.client.factory.AuthenticationMethod;
import org.javaswift.joss.model.Access;
import org.javaswift.joss.model.Account;
import org.javaswift.joss.model.Container;
import org.javaswift.joss.model.Directory;
import org.javaswift.joss.model.DirectoryOrObject;
import org.javaswift.joss.model.PaginationMap;
import org.javaswift.joss.model.StoredObject;

import org.slf4j.Logger;
import org.slf4j.LoggerFactory;
import org.codehaus.jackson.map.ObjectMapper;
import org.codehaus.jackson.map.SerializationConfig;

import tachyon.Constants;
import tachyon.conf.TachyonConf;
import tachyon.underfs.UnderFileSystem;
import tachyon.underfs.swift.http.SwiftDirectClient;

/**
<<<<<<< HEAD
 * Under file system implementation for OpenStack Swift based on
 * the JOSS library.
 * Swift {@link UnderFileSystem} implementation.
=======
 * Swift {@link tachyon.underfs.UnderFileSystem} implementation
>>>>>>> 7633b847
 */
public class SwiftUnderFileSystem extends UnderFileSystem {
  private static final Logger LOG = LoggerFactory.getLogger(Constants.LOGGER_TYPE);

<<<<<<< HEAD
  /** Suffix for an empty file to flag it as a directory */
  private static final String FOLDER_SUFFIX = "_$folder$";
  /** Value used to indicate nested structure in Swift */
  private static final String PATH_SEPARATOR = "/";

  /** Swift account */
  private final Account mAccount;
  /** Container name of user's configured Tachyon container */
  private final String mContainerName;
  /** Prefix of the container, for example swift://my-container-name/ */
  private final String mContainerPrefix;
  /** JOSS access object */
  private final Access mAccess;

  public SwiftUnderFileSystem(String containerName,
      TachyonConf tachyonConf) throws Exception {
    super(tachyonConf);
    LOG.debug("Constructor init: {}", containerName);
    AccountConfig config = new AccountConfig();
    config.setUsername(tachyonConf.get(Constants.SWIFT_USER_KEY));
    config.setTenantName(tachyonConf.get(Constants.SWIFT_TENANT_KEY));
    config.setPassword(tachyonConf.get(Constants.SWIFT_API_KEY));
    config.setAuthUrl(tachyonConf.get(Constants.SWIFT_AUTH_URL_KEY));
    String authMethod = tachyonConf.get(Constants.SWIFT_AUTH_METHOD_KEY);
    if (authMethod != null && authMethod.equals("keystone")) {
      config.setAuthenticationMethod(AuthenticationMethod.KEYSTONE);
    } else {
      config.setAuthenticationMethod(AuthenticationMethod.TEMPAUTH);
    }

    ObjectMapper mapper = new ObjectMapper();
    mapper.configure(SerializationConfig.Feature.WRAP_ROOT_VALUE, true);
    mContainerName = containerName;
    mAccount = new AccountFactory(config).createAccount();
    mAccess = mAccount.authenticate();
    Container containerObj = mAccount.getContainer(containerName);
    if (!containerObj.exists()) {
      containerObj.create();
    }
    mContainerPrefix = Constants.HEADER_SWIFT + mContainerName + PATH_SEPARATOR;
=======
  /**
   * Constructs a new Swift {@link tachyon.underfs.UnderFileSystem}.
   *
   * @param fsDefaultName the under FS prefix
   * @param tachyonConf the configuration for Tachyon
   * @param conf the configuration
   */
  public SwiftUnderFileSystem(String fsDefaultName, TachyonConf tachyonConf, Object conf) {
    super(fsDefaultName, tachyonConf, conf);
    LOG.debug("Swift constuctor method");
>>>>>>> 7633b847
  }

  @Override
  public void close() throws IOException {
    LOG.debug("close");
  }

  @Override
  public void connectFromMaster(TachyonConf conf, String hostname) {
    LOG.debug("connect from master");
  }

  @Override
  public void connectFromWorker(TachyonConf conf, String hostname) {
    LOG.debug("connect from worker");
  }

  @Override
  public OutputStream create(String path) throws IOException {
    LOG.debug("Create method: {}", path);
    String newPath = path.substring(Constants.HEADER_SWIFT.length());
    SwiftOutputStream out = SwiftDirectClient.PUT(mAccess, newPath);
    return out;
  }

  @Override
  public OutputStream create(String path,
      int blockSizeByte) throws IOException {
    LOG.warn("Create with block size is not supported"
        + "with SwiftDirectUnderFileSystem. Block size will be ignored.");
    return create(path);
  }

  @Override
  public OutputStream create(String path, short replication, int blockSizeByte) throws IOException {
    LOG.warn("Create with block size and replication is not"
        + "supported with SwiftDirectUnderFileSystem."
        + " Block size and replication will be ignored.");
    return create(path);
  }

  /* @inheritDoc
   * @see tachyon.underfs.UnderFileSystem#delete(java.lang.String, boolean).
   * recursive will delete all objects with given prefix.
   * parent will not be deleted.
   * Method always returns {@code true}.
   */
  @Override
  public boolean delete(String path, boolean recursive) throws IOException {
    LOG.debug("Delete method: {}, recursive {}", path, recursive);
    String strippedPath = stripPrefixIfPresent(path);
    Container c = mAccount.getContainer(mContainerName);
    if (recursive) {
      if (!strippedPath.endsWith("/")) {
        strippedPath = strippedPath + "/";
        PaginationMap paginationMap = c.getPaginationMap(strippedPath, 100);
        for (int page = 0; page < paginationMap.getNumberOfPages(); page++) {
          for (StoredObject obj : c.list(paginationMap, page)) {
            if (obj.exists()) {
              obj.delete();
            }
          }
        }
      }
    }
    StoredObject so = c.getObject(strippedPath);
    if (so.exists()) {
      so.delete();
    }
    return true;
  }

  @Override
  public boolean exists(String path) throws IOException {
    String newPath = stripPrefixIfPresent(path);
    return isObjectExists(newPath) ;
  }

  /**
   * Checks if the object exists.
   * @param path the key to get the object details of
   * @return boolean indicating if the object exists
   */
  private boolean isObjectExists(String path) {
    LOG.debug("Checking if {} exists", path);
    boolean res =  mAccount.getContainer(mContainerName).getObject(path).exists();
    return res;
  }

  /**
   * There is no concept of a block in Swift, however the maximum allowed size of
   * one object is currently 4 GB.
   * @param path to the object
   * @return 4 GB in bytes
   * @throws IOException this implementation will not throw this exception, but subclasses may
   */
  @Override
  public long getBlockSizeByte(String path) throws IOException {
    return Constants.GB * 4;
  }

  @Override
  public Object getConf() {
    LOG.warn("getConf is not supported when using SwiftDirectUnderFileSystem, returning null.");
    return null;
  }

  @Override
  public List<String> getFileLocations(String path) throws IOException {
    LOG.warn("getFileLocations is not supported when using "
        + "SwiftDirectUnderFileSystem, returning null.");
    return null;
  }

  @Override
  public List<String> getFileLocations(String path, long offset) throws IOException {
    LOG.warn("getFileLocations is not supported when using "
        + "SwiftDirectUnderFileSystem, returning null.");
    return null;
  }

  @Override
  public long getFileSize(String path) throws IOException {
    StoredObject so = mAccount.getContainer(mContainerName).getObject(stripPrefixIfPresent(path));
    return so.getContentLength();
  }

  @Override
  public long getModificationTimeMs(String path) throws IOException {
    StoredObject so = mAccount.getContainer(mContainerName).getObject(stripPrefixIfPresent(path));
    return so.getLastModifiedAsDate().getTime();
  }

  // This call is currently only used for the web ui, where a negative value implies unknown.
  @Override
  public long getSpace(String path, SpaceType type) throws IOException {
    return -1;
  }

  @Override
  public boolean isFile(String path) throws IOException {
    return exists(path);
  }

  @Override
  public String[] list(String path) throws IOException {
    path = path.endsWith(PATH_SEPARATOR) ? path : path + PATH_SEPARATOR;
    return listInternal(path, false);
  }

  /* @inheritDoc
   * @see tachyon.underfs.UnderFileSystem#mkdirs(java.lang.String, boolean)
   * There is no notion of directories in Swift.
   * The content of containers are objects.
   * Object name may contain nested structure like a/b/c/d.data
   */
  @Override
  public boolean mkdirs(String path, boolean createParent) throws IOException {
    return true;
  }

  @Override
  public InputStream open(String path) throws IOException {
    path = stripPrefixIfPresent(path);
    Container container = mAccount.getContainer(mContainerName);
    StoredObject so = container.getObject(path);
    InputStream  is = so.downloadObjectAsInputStream();
    return is;
  }

  @Override
  public boolean rename(String src, String dst) throws IOException {
    if (!exists(src)) {
      LOG.error("Unable to rename {} to {}. Source does not exists", src, dst);
      return false;
    }
    copy(src, dst);
    return delete(src, true);
  }

  @Override
  public void setConf(Object conf) {
  }

  @Override
  public void setPermission(String path, String posixPerm) throws IOException {
  }

  /**
   * Copies an object to another name.
   * @param src the source key to copy
   * @param dst the destination key to copy to
   * @return true if the operation was successful, false otherwise
   */
  private boolean copy(String src, String dst) {
    LOG.debug("copy from {} to {}", src, dst);
    try {
      Container container = mAccount.getContainer(mContainerName);
      container.getObject(stripPrefixIfPresent(src)).copyObject(container,
          container.getObject(stripPrefixIfPresent(dst)));
      return true;
    } catch (Exception e) {
      LOG.error(e.getMessage());
      return false;
    }
  }

  /**
   * Lists the files in the given path, the paths will be their logical names
   * and not contain the folder suffix.
   * @param path the key to list
   * @param recursive if true will list children directories as well
   * @return an array of the file and folder names in this directory
   * @throws IOException if path is not accessible, e.g.network issues
   */
  private String[] listInternal(String path, boolean recursive) throws IOException {
    try {
      path = stripPrefixIfPresent(path);
      path = path.endsWith(PATH_SEPARATOR) ? path : path + PATH_SEPARATOR;
      path = path.equals(PATH_SEPARATOR) ? "" : path;
      Directory directory = new Directory(path, '/');
      Container c = mAccount.getContainer(mContainerName);
      Collection<DirectoryOrObject> res = c.listDirectory(directory);
      Set<String> children = new HashSet<String>();
      Iterator<DirectoryOrObject> iter = res.iterator();
      while (iter.hasNext()) {
        DirectoryOrObject dirobj = (DirectoryOrObject) iter.next();
        String child = stripFolderSuffixIfPresent(dirobj.getName());
        String noPrefix = stripPrefixIfPresent(child, path);
        children.add(noPrefix);
      }
      return children.toArray(new String[children.size()]);
    } catch (Exception se) {
      LOG.error("Failed to list path {}", path);
      return null;
    }
  }

  /**
   * Strips the folder suffix if it exists. This is a string manipulation utility
   * and does not guarantee the existence of the folder. This method will leave
   * keys without a suffix unaltered.
   * @param key the key to strip the suffix from
   * @return the key with the suffix removed, or the key unaltered if the suffix
   *         is not present
   */
  private String stripFolderSuffixIfPresent(String key) {
    if (key.endsWith(FOLDER_SUFFIX)) {
      return key.substring(0, key.length() - FOLDER_SUFFIX.length());
    }
    return key;
  }

  /**
   * Strips the Swift container prefix from the key if it is present. For example, for
   * input key swift://my-container-name/my-path/file, the output would be
   * my-path/file. This method will leave keys without a prefix unaltered, ie.
   * my-path/file returns my-path/file.
   * @param path the key to strip
   * @return the key without the Swift container prefix
   */
  private String stripPrefixIfPresent(String path) {
    return stripPrefixIfPresent(path, mContainerPrefix);
  }

  /**
   * Strips the Swift container prefix from the key if it is present. For example, for
   * input key swift://my-container-name/my-path/file, the output would be
   * my-path/file. This method will leave keys without a prefix unaltered, ie.
   * my-path/file returns my-path/file.
   * @param path the key to strip
   * @param prefix prefix to remove
   * @return the key without the Swift container prefix
   */
  private String stripPrefixIfPresent(String path, String prefix) {
    if (path.startsWith(prefix)) {
      String res =  path.substring(prefix.length());
      return res;
    }
    LOG.warn("Attempted to strip key {} with invalid prefix {}", prefix, path);
    return path;
  }

  @Override
  public UnderFSType getUnderFSType() {
    return UnderFSType.SWIFT;
  }
}<|MERGE_RESOLUTION|>--- conflicted
+++ resolved
@@ -46,18 +46,13 @@
 import tachyon.underfs.swift.http.SwiftDirectClient;
 
 /**
-<<<<<<< HEAD
  * Under file system implementation for OpenStack Swift based on
  * the JOSS library.
- * Swift {@link UnderFileSystem} implementation.
-=======
  * Swift {@link tachyon.underfs.UnderFileSystem} implementation
->>>>>>> 7633b847
  */
 public class SwiftUnderFileSystem extends UnderFileSystem {
   private static final Logger LOG = LoggerFactory.getLogger(Constants.LOGGER_TYPE);
 
-<<<<<<< HEAD
   /** Suffix for an empty file to flag it as a directory */
   private static final String FOLDER_SUFFIX = "_$folder$";
   /** Value used to indicate nested structure in Swift */
@@ -72,6 +67,13 @@
   /** JOSS access object */
   private final Access mAccess;
 
+  /**
+   * Constructs a new Swift {@link tachyon.underfs.UnderFileSystem}.
+   *
+   * @param fsDefaultName the under FS prefix
+   * @param tachyonConf the configuration for Tachyon
+   * @param conf the configuration
+   */
   public SwiftUnderFileSystem(String containerName,
       TachyonConf tachyonConf) throws Exception {
     super(tachyonConf);
@@ -98,18 +100,6 @@
       containerObj.create();
     }
     mContainerPrefix = Constants.HEADER_SWIFT + mContainerName + PATH_SEPARATOR;
-=======
-  /**
-   * Constructs a new Swift {@link tachyon.underfs.UnderFileSystem}.
-   *
-   * @param fsDefaultName the under FS prefix
-   * @param tachyonConf the configuration for Tachyon
-   * @param conf the configuration
-   */
-  public SwiftUnderFileSystem(String fsDefaultName, TachyonConf tachyonConf, Object conf) {
-    super(fsDefaultName, tachyonConf, conf);
-    LOG.debug("Swift constuctor method");
->>>>>>> 7633b847
   }
 
   @Override
