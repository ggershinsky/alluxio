/*
 * Licensed to the University of California, Berkeley under one or more contributor license
 * agreements. See the NOTICE file distributed with this work for additional information regarding
 * copyright ownership. The ASF licenses this file to You under the Apache License, Version 2.0 (the
 * "License"); you may not use this file except in compliance with the License. You may obtain a
 * copy of the License at
 *
 * http://www.apache.org/licenses/LICENSE-2.0
 *
 * Unless required by applicable law or agreed to in writing, software distributed under the License
 * is distributed on an "AS IS" BASIS, WITHOUT WARRANTIES OR CONDITIONS OF ANY KIND, either express
 * or implied. See the License for the specific language governing permissions and limitations under
 * the License.
 */

package tachyon.master.file;

import java.io.IOException;
import java.util.ArrayList;
import java.util.LinkedList;
import java.util.List;
import java.util.Queue;
import java.util.Set;
import java.util.concurrent.Executors;
import java.util.concurrent.Future;

import org.apache.commons.lang.exception.ExceptionUtils;
import org.apache.thrift.TProcessor;
import org.slf4j.Logger;
import org.slf4j.LoggerFactory;

import com.google.common.base.Preconditions;
import com.google.common.base.Throwables;
import com.google.common.collect.Lists;
import com.google.common.collect.Sets;

import tachyon.Constants;
import tachyon.TachyonURI;
import tachyon.client.file.options.SetStateOptions;
import tachyon.collections.Pair;
import tachyon.collections.PrefixList;
import tachyon.conf.TachyonConf;
import tachyon.exception.BlockInfoException;
import tachyon.exception.DirectoryNotEmptyException;
import tachyon.exception.ExceptionMessage;
import tachyon.exception.FileAlreadyExistsException;
import tachyon.exception.FileDoesNotExistException;
import tachyon.exception.InvalidPathException;
import tachyon.exception.PreconditionMessage;
import tachyon.exception.SuspectedFileSizeException;
import tachyon.heartbeat.HeartbeatContext;
import tachyon.heartbeat.HeartbeatExecutor;
import tachyon.heartbeat.HeartbeatThread;
import tachyon.master.MasterBase;
import tachyon.master.MasterContext;
import tachyon.master.block.BlockId;
import tachyon.master.block.BlockMaster;
import tachyon.master.file.journal.AddMountPointEntry;
import tachyon.master.file.journal.CompleteFileEntry;
import tachyon.master.file.journal.DeleteFileEntry;
import tachyon.master.file.journal.DeleteMountPointEntry;
import tachyon.master.file.journal.InodeDirectoryIdGeneratorEntry;
import tachyon.master.file.journal.InodeEntry;
import tachyon.master.file.journal.InodeLastModificationTimeEntry;
import tachyon.master.file.journal.PersistDirectoryEntry;
import tachyon.master.file.journal.PersistFileEntry;
import tachyon.master.file.journal.ReinitializeFileEntry;
import tachyon.master.file.journal.RenameEntry;
import tachyon.master.file.journal.SetStateEntry;
import tachyon.master.file.meta.Inode;
import tachyon.master.file.meta.InodeDirectory;
import tachyon.master.file.meta.InodeDirectoryIdGenerator;
import tachyon.master.file.meta.InodeFile;
import tachyon.master.file.meta.InodeTree;
import tachyon.master.file.meta.MountTable;
import tachyon.master.file.meta.TTLBucket;
import tachyon.master.file.meta.TTLBucketList;
import tachyon.master.file.meta.options.CreatePathOptions;
import tachyon.master.file.options.CreateOptions;
import tachyon.master.file.options.MkdirOptions;
import tachyon.master.journal.Journal;
import tachyon.master.journal.JournalEntry;
import tachyon.master.journal.JournalOutputStream;
import tachyon.thrift.BlockInfo;
import tachyon.thrift.BlockLocation;
import tachyon.thrift.FileBlockInfo;
import tachyon.thrift.FileInfo;
import tachyon.thrift.FileSystemMasterService;
import tachyon.thrift.NetAddress;
import tachyon.underfs.UnderFileSystem;
import tachyon.util.IdUtils;
import tachyon.util.ThreadFactoryUtils;
import tachyon.util.io.PathUtils;

/**
 * The master that handles all file system metadata management.
 */
public final class FileSystemMaster extends MasterBase {
  private static final Logger LOG = LoggerFactory.getLogger(Constants.LOGGER_TYPE);

  private final BlockMaster mBlockMaster;
  /** This manages the file system inode structure. This must be journaled. */
  private final InodeTree mInodeTree;
  /** This generates unique directory ids. This must be journaled. */
  private final InodeDirectoryIdGenerator mDirectoryIdGenerator;
  /** This manages the file system mount points. */
  private final MountTable mMountTable;

  private final PrefixList mWhitelist;

  /** The service that tries to check inodefiles with ttl set */
  private Future<?> mTTLCheckerService;

  private final TTLBucketList mTTLBuckets = new TTLBucketList();

  /**
   * @param baseDirectory the base journal directory
   * @return the journal directory for this master
   */
  public static String getJournalDirectory(String baseDirectory) {
    return PathUtils.concatPath(baseDirectory, Constants.FILE_SYSTEM_MASTER_SERVICE_NAME);
  }

  public FileSystemMaster(BlockMaster blockMaster, Journal journal) {
    super(journal,
        Executors.newFixedThreadPool(2, ThreadFactoryUtils.build("file-system-master-%d", true)));
    mBlockMaster = blockMaster;

    mDirectoryIdGenerator = new InodeDirectoryIdGenerator(mBlockMaster);
    mMountTable = new MountTable();
    mInodeTree = new InodeTree(mBlockMaster, mDirectoryIdGenerator, mMountTable);

    // TODO(gene): Handle default config value for whitelist.
    TachyonConf conf = MasterContext.getConf();
    mWhitelist = new PrefixList(conf.getList(Constants.MASTER_WHITELIST, ","));
  }

  @Override
  public TProcessor getProcessor() {
    return new FileSystemMasterService.Processor<FileSystemMasterServiceHandler>(
        new FileSystemMasterServiceHandler(this));
  }

  @Override
  public String getServiceName() {
    return Constants.FILE_SYSTEM_MASTER_SERVICE_NAME;
  }

  @Override
  public void processJournalEntry(JournalEntry entry) throws IOException {
    if (entry instanceof InodeEntry) {
      mInodeTree.addInodeFromJournal((InodeEntry) entry);
    } else if (entry instanceof InodeLastModificationTimeEntry) {
      InodeLastModificationTimeEntry modTimeEntry = (InodeLastModificationTimeEntry) entry;
      try {
        Inode inode = mInodeTree.getInodeById(modTimeEntry.getId());
        inode.setLastModificationTimeMs(modTimeEntry.getLastModificationTimeMs());
      } catch (FileDoesNotExistException e) {
        throw new RuntimeException(e);
      }
    } else if (entry instanceof PersistDirectoryEntry) {
      PersistDirectoryEntry typedEntry = (PersistDirectoryEntry) entry;
      try {
        Inode inode = mInodeTree.getInodeById(typedEntry.getId());
        inode.setPersisted(true);
      } catch (FileDoesNotExistException e) {
        throw new RuntimeException(e);
      }
    } else if (entry instanceof CompleteFileEntry) {
      try {
        completeFileFromEntry((CompleteFileEntry) entry);
      } catch (InvalidPathException e) {
        throw new RuntimeException(e);
      }
    } else if (entry instanceof PersistFileEntry) {
      persistFileFromEntry((PersistFileEntry) entry);
    } else if (entry instanceof SetStateEntry) {
      try {
        setStateFromEntry((SetStateEntry) entry);
      } catch (FileDoesNotExistException e) {
        throw new RuntimeException(e);
      }
    } else if (entry instanceof DeleteFileEntry) {
      deleteFileFromEntry((DeleteFileEntry) entry);
    } else if (entry instanceof RenameEntry) {
      renameFromEntry((RenameEntry) entry);
    } else if (entry instanceof InodeDirectoryIdGeneratorEntry) {
      mDirectoryIdGenerator.fromJournalEntry((InodeDirectoryIdGeneratorEntry) entry);
    } else if (entry instanceof ReinitializeFileEntry) {
      resetBlockFileFromEntry((ReinitializeFileEntry) entry);
    } else if (entry instanceof AddMountPointEntry) {
      try {
        mountFromEntry((AddMountPointEntry) entry);
      } catch (InvalidPathException e) {
        throw new RuntimeException(e);
      }
    } else if (entry instanceof DeleteMountPointEntry) {
      try {
        unmountFromEntry((DeleteMountPointEntry) entry);
      } catch (InvalidPathException e) {
        throw new RuntimeException(e);
      }
    } else {
      throw new IOException(ExceptionMessage.UNEXPECTED_JOURNAL_ENTRY.getMessage(entry));
    }
  }

  @Override
  public void streamToJournalCheckpoint(JournalOutputStream outputStream) throws IOException {
    mInodeTree.streamToJournalCheckpoint(outputStream);
    outputStream.writeEntry(mDirectoryIdGenerator.toJournalEntry());
  }

  @Override
  public void start(boolean isLeader) throws IOException {
    if (isLeader) {
      // Only initialize root when isLeader because when initializing root, BlockMaster needs to
      // write journal entry, if it is not leader, BlockMaster won't have a writable journal.
      // If it is standby, it should be able to load the inode tree from leader's checkpoint.
      TachyonConf conf = MasterContext.getConf();
      mInodeTree.initializeRoot();
      String defaultUFS = conf.get(Constants.UNDERFS_ADDRESS);
      try {
        mMountTable.add(new TachyonURI(MountTable.ROOT), new TachyonURI(defaultUFS));
      } catch (InvalidPathException e) {
        throw new IOException("Failed to mount the default UFS " + defaultUFS);
      }
      mTTLCheckerService =
          getExecutorService().submit(
              new HeartbeatThread(HeartbeatContext.MASTER_TTL_CHECK,
                  new MasterInodeTTLCheckExecutor(), conf
                  .getInt(Constants.MASTER_TTLCHECKER_INTERVAL_MS)));
    }
    super.start(isLeader);
  }

  @Override
  public void stop() throws IOException {
    super.stop();
    if (mTTLCheckerService != null) {
      mTTLCheckerService.cancel(true);
    }
  }

  /**
   * Persists a file in UFS.
   *
   * @param fileId the file id
   * @param length the length of the file
   * @return true on success
   * @throws SuspectedFileSizeException
   * @throws BlockInfoException
   * @throws FileDoesNotExistException
   */
  public boolean persistFile(long fileId, long length)
      throws SuspectedFileSizeException, BlockInfoException, FileDoesNotExistException {
    synchronized (mInodeTree) {
      long opTimeMs = System.currentTimeMillis();
      if (persistFileInternal(fileId, length, opTimeMs)) {
        writeJournalEntry(new PersistFileEntry(fileId, length, opTimeMs));
        flushJournal();
      }
    }
    return true;
  }

  /**
   * Internal implementation of persisting a file to ufs.
   *
   * @return true if the operation should be written to the journal
   */
  boolean persistFileInternal(long fileId, long length, long opTimeMs)
      throws SuspectedFileSizeException, FileDoesNotExistException {

    Inode inode = mInodeTree.getInodeById(fileId);
    if (inode.isDirectory()) {
      throw new FileDoesNotExistException(ExceptionMessage.FILEID_MUST_BE_FILE.getMessage(fileId));
    }

    InodeFile file = (InodeFile) inode;
    boolean needLog = false;

    if (file.isCompleted()) {
      if (file.getLength() != length) {
        throw new SuspectedFileSizeException(fileId + ". Original Size: " + file.getLength()
            + ". New Size: " + length);
      }
    } else {
      file.setLength(length);
      // Commit all the file blocks (without locations) so the metadata for the block exists.
      long currLength = length;
      for (long blockId : file.getBlockIds()) {
        long blockSize = Math.min(currLength, file.getBlockSizeBytes());
        mBlockMaster.commitBlockInUFS(blockId, blockSize);
        currLength -= blockSize;
      }

      needLog = true;
    }

    if (!file.isPersisted()) {
      file.setPersisted(true);
      needLog = true;
    }
    file.setLastModificationTimeMs(opTimeMs);
    file.setCompleted(length);
    MasterContext.getMasterSource().incFilesCheckpointed();
    return needLog;
  }

  private void persistFileFromEntry(PersistFileEntry entry) {
    try {
      persistFileInternal(entry.getId(), entry.getLength(), entry.getOpTimeMs());
    } catch (FileDoesNotExistException fdnee) {
      throw new RuntimeException(fdnee);
    } catch (SuspectedFileSizeException sfse) {
      throw new RuntimeException(sfse);
    }
  }

  /**
   * Whether the filesystem contains a directory with the id. Called by internal masters.
   *
   * @param id id of the directory
   * @return true if there is a directory with the id, false otherwise
   */
  public boolean isDirectory(long id) {
    synchronized (mInodeTree) {
      Inode inode;
      try {
        inode = mInodeTree.getInodeById(id);
      } catch (FileDoesNotExistException fne) {
        return false;
      }
      return inode.isDirectory();
    }
  }

  /**
   * Returns the file id for a given path. Called via RPC, as well as internal masters. If the given
   * path does not exist in Tachyon, the method attempts to load it from UFS.
   *
   * @param path the path to get the file id for
   * @return the file id for a given path, or -1 if there is no file at that path
   */
  public long getFileId(TachyonURI path) {
    synchronized (mInodeTree) {
      Inode inode;
      try {
        inode = mInodeTree.getInodeByPath(path);
      } catch (InvalidPathException e) {
        try {
          return loadMetadata(path, true);
        } catch (Exception e2) {
          return IdUtils.INVALID_FILE_ID;
        }
      }
      return inode.getId();
    }
  }

  /**
   * Returns the {@link FileInfo} for a given path. Called via RPC, as well as internal masters.
   *
   * @param fileId the file id to get the {@link FileInfo} for
   * @return the {@link FileInfo} for the given file id
   * @throws FileDoesNotExistException if the file does not exist
   */
  public FileInfo getFileInfo(long fileId) throws FileDoesNotExistException {
    MasterContext.getMasterSource().incGetFileStatusOps();
    // TODO(gene): metrics
    synchronized (mInodeTree) {
      Inode inode = mInodeTree.getInodeById(fileId);
      return getFileInfoInternal(inode);
    }
  }

  private FileInfo getFileInfoInternal(Inode inode)
      throws FileDoesNotExistException {
    // This function should only be called from within synchronized (mInodeTree) blocks.
    FileInfo fileInfo = inode.generateClientFileInfo(mInodeTree.getPath(inode).toString());
    fileInfo.inMemoryPercentage = getInMemoryPercentage(inode);
    TachyonURI path = mInodeTree.getPath(inode);
    TachyonURI resolvedPath;
    try {
      resolvedPath = mMountTable.resolve(path);
    } catch (InvalidPathException e) {
      throw new FileDoesNotExistException(e.getMessage(), e);
    }
    // Only set the UFS path if the path is nested under a mount point.
    if (!path.equals(resolvedPath)) {
      fileInfo.setUfsPath(resolvedPath.toString());
    }
    return fileInfo;
  }

  /**
   * Returns a list {@link FileInfo} for a given file id. If the given file id is a file, the list
   * only contains a single object. If it is a directory, the resulting list contains all direct
   * children of the directory. Called via RPC, as well as internal masters.
   *
   * @param fileId
   * @return the list of {@link FileInfo}s
   * @throws FileDoesNotExistException
   */
  public List<FileInfo> getFileInfoList(long fileId) throws FileDoesNotExistException {
    synchronized (mInodeTree) {
      Inode inode = mInodeTree.getInodeById(fileId);

      List<FileInfo> ret = new ArrayList<FileInfo>();
      if (inode.isDirectory()) {
        for (Inode child : ((InodeDirectory) inode).getChildren()) {
          ret.add(getFileInfoInternal(child));
        }
      } else {
        ret.add(getFileInfoInternal(inode));
      }
      return ret;
    }
  }

  /**
   * Marks a file as completed. After a file is complete, it cannot be written to. Called via RPC.
   *
   * @param fileId the file id to complete
   * @throws FileDoesNotExistException
   * @throws BlockInfoException
   */
  public void completeFile(long fileId)
      throws BlockInfoException, FileDoesNotExistException, InvalidPathException {
    synchronized (mInodeTree) {
      long opTimeMs = System.currentTimeMillis();
      Inode inode = mInodeTree.getInodeById(fileId);
      if (!inode.isFile()) {
        throw new FileDoesNotExistException(
            ExceptionMessage.FILEID_MUST_BE_FILE.getMessage(fileId));
      }

      InodeFile fileInode = (InodeFile) inode;
      List<Long> blockIdList = fileInode.getBlockIds();
      List<BlockInfo> blockInfoList = mBlockMaster.getBlockInfoList(blockIdList);
      if (blockInfoList.size() != blockIdList.size()) {
        throw new BlockInfoException("Cannot complete file without all the blocks committed");
      }

      // Verify that all the blocks (except the last one) is the same size as the file block size.
      long fileLength = 0;
      long fileBlockSize = fileInode.getBlockSizeBytes();
      for (int i = 0; i < blockInfoList.size(); i ++) {
        BlockInfo blockInfo = blockInfoList.get(i);
        fileLength += blockInfo.getLength();
        if (i < blockInfoList.size() - 1 && blockInfo.getLength() != fileBlockSize) {
          throw new BlockInfoException(
              "Block index " + i + " has a block size smaller than the file block size ("
                  + fileInode.getBlockSizeBytes() + ")");
        }
      }

      completeFileInternal(fileInode.getBlockIds(), fileId, fileLength, false, opTimeMs);
      writeJournalEntry(
          new CompleteFileEntry(fileInode.getBlockIds(), fileId, fileLength, opTimeMs));
      flushJournal();
    }
  }

  void completeFileInternal(List<Long> blockIds, long fileId, long fileLength, boolean replayed,
      long opTimeMs) throws FileDoesNotExistException, InvalidPathException {
    // This function should only be called from within synchronized (mInodeTree) blocks.
    InodeFile inodeFile = (InodeFile) mInodeTree.getInodeById(fileId);
    inodeFile.setBlockIds(blockIds);
    inodeFile.setCompleted(fileLength);
    inodeFile.setLastModificationTimeMs(opTimeMs);
  }

  private void completeFileFromEntry(CompleteFileEntry entry) throws InvalidPathException {
    try {
      completeFileInternal(entry.getBlockIds(), entry.getId(), entry.getLength(), true,
          entry.getOpTimeMs());
    } catch (FileDoesNotExistException fdnee) {
      throw new RuntimeException(fdnee);
    }
  }

  /**
   * Creates a file (not a directory) for a given path. Called via RPC.
   *
   * @param path the file to create
   * @param options method options
   * @return the file id of the create file
   * @throws InvalidPathException
   * @throws FileAlreadyExistsException
   * @throws BlockInfoException
   */
  public long create(TachyonURI path, CreateOptions options)
      throws InvalidPathException, FileAlreadyExistsException, BlockInfoException, IOException {
    MasterContext.getMasterSource().incCreateFileOps();
    synchronized (mInodeTree) {
      InodeTree.CreatePathResult createResult = createInternal(path, options);
      List<Inode> created = createResult.getCreated();

      writeJournalEntry(mDirectoryIdGenerator.toJournalEntry());
      journalCreatePathResult(createResult);
      flushJournal();
      return created.get(created.size() - 1).getId();
    }
  }

  InodeTree.CreatePathResult createInternal(TachyonURI path, CreateOptions options)
      throws InvalidPathException, FileAlreadyExistsException, BlockInfoException, IOException {
    // This function should only be called from within synchronized (mInodeTree) blocks.
    CreatePathOptions createPathOptions = new CreatePathOptions.Builder(MasterContext.getConf())
        .setBlockSizeBytes(options.getBlockSizeBytes()).setDirectory(false)
        .setOperationTimeMs(options.getOperationTimeMs()).setPersisted(options.isPersisted())
        .setRecursive(options.isRecursive()).setTTL(options.getTTL()).build();
    InodeTree.CreatePathResult createResult = mInodeTree.createPath(path, createPathOptions);
    // If the create succeeded, the list of created inodes will not be empty.
    List<Inode> created = createResult.getCreated();
    InodeFile inode = (InodeFile) created.get(created.size() - 1);
    if (mWhitelist.inList(path.toString())) {
      inode.setCacheable(true);
    }

    mTTLBuckets.insert(inode);

    MasterContext.getMasterSource().incFilesCreated(created.size());
    return createResult;
  }

  /**
   * Reinitializes the blocks of an existing open file.
   *
   * @param path the path to the file
   * @param blockSizeBytes the new block size
   * @param ttl the ttl
   * @return the file id
   * @throws InvalidPathException if the path is invalid
   */
  public long reinitializeFile(TachyonURI path, long blockSizeBytes, long ttl)
      throws InvalidPathException {
    synchronized (mInodeTree) {
      long id = mInodeTree.reinitializeFile(path, blockSizeBytes, ttl);
      writeJournalEntry(new ReinitializeFileEntry(path.getPath(), blockSizeBytes, ttl));
      flushJournal();
      return id;
    }
  }

  private void resetBlockFileFromEntry(ReinitializeFileEntry entry) {
    try {
      mInodeTree.reinitializeFile(new TachyonURI(entry.getPath()), entry.getBlockSizeBytes(),
          entry.getTTL());
    } catch (InvalidPathException e) {
      throw new RuntimeException(e);
    }
  }

  /**
   * Returns the next block id for a given file id. Called via RPC.
   *
   * @param fileId the file id to get the next block id for
   * @return the next block id for the file
   * @throws FileDoesNotExistException if the file does not exist
   */
  public long getNewBlockIdForFile(long fileId) throws FileDoesNotExistException {
    Inode inode;
    synchronized (mInodeTree) {
      inode = mInodeTree.getInodeById(fileId);
    }
    if (!inode.isFile()) {
      throw new FileDoesNotExistException(ExceptionMessage.FILEID_MUST_BE_FILE.getMessage(fileId));
    }

    return ((InodeFile) inode).getNewBlockId();
  }

  /**
   * Get the total number of files and directories.
   *
   * @return the number of files and directories
   */
  public int getNumberOfFiles() {
    synchronized (mInodeTree) {
      return mInodeTree.getSize();
    }
  }

  /**
   * Get the number of pinned files and directories.
   *
   * @return the number of pinned files and directories
   */
  public int getNumberOfPinnedFiles() {
    synchronized (mInodeTree) {
      return mInodeTree.getPinnedSize();
    }
  }

  /**
   * Deletes a given file id. Called via RPC.
   *
   * @param fileId the file id to delete
   * @param recursive if true, will delete all its children
   * @return true if the file was deleted, false otherwise
   * @throws FileDoesNotExistException if the file does not exist
   * @throws IOException if an I/O error occurs
   * @throws DirectoryNotEmptyException if recursive is false and the file is a nonempty directory
   */
  public boolean deleteFile(long fileId, boolean recursive)
      throws IOException, FileDoesNotExistException, DirectoryNotEmptyException {
    MasterContext.getMasterSource().incDeleteFileOps();
    synchronized (mInodeTree) {
      long opTimeMs = System.currentTimeMillis();
      boolean ret = deleteFileInternal(fileId, recursive, false, opTimeMs);
      writeJournalEntry(new DeleteFileEntry(fileId, recursive, opTimeMs));
      flushJournal();
      return ret;
    }
  }

  private void deleteFileFromEntry(DeleteFileEntry entry) {
    MasterContext.getMasterSource().incDeleteFileOps();
    try {
      deleteFileInternal(entry.getId(), entry.getRecursive(), true, entry.getOpTimeMs());
    } catch (Exception e) {
      throw new RuntimeException(e);
    }
  }

  /**
   * Convenience method for avoiding {@link DirectoryNotEmptyException} when calling
   * {@link #deleteFileInternal(long, boolean, boolean, long)}.
   */
  boolean deleteFileRecursiveInternal(long fileId, boolean replayed, long opTimeMs)
      throws FileDoesNotExistException, IOException {
    try {
      return deleteFileInternal(fileId, true, replayed, opTimeMs);
    } catch (DirectoryNotEmptyException e) {
      throw new IllegalStateException(
          "deleteFileInternal should never throw DirectoryNotEmptyException when recursive is true",
          e);
    }
  }

  /**
   * Implements file deletion.
   *
   * @param fileId the file id
   * @param recursive if the file id identifies a directory, this flag specifies whether the
   *        directory content should be deleted recursively
   * @param replayed whether the operation is a result of replaying the journal
   * @param opTimeMs the time of the operation
   * @return true if the file is successfully deleted
   * @throws FileDoesNotExistException if a non-existent file is encountered
   * @throws IOException if an I/O error is encountered
   * @throws DirectoryNotEmptyException if recursive is false and the file is a nonempty directory
   */
  boolean deleteFileInternal(long fileId, boolean recursive, boolean replayed, long opTimeMs)
      throws FileDoesNotExistException, IOException, DirectoryNotEmptyException {
    // This function should only be called from within synchronized (mInodeTree) blocks.
    //
    // TODO(jiri): A crash after any UFS object is deleted and before the delete operation is
    // journaled will result in an inconsistency between Tachyon and UFS.
    Inode inode = mInodeTree.getInodeById(fileId);
    if (inode == null) {
      return true;
    }
    if (inode.isDirectory() && !recursive && ((InodeDirectory) inode).getNumberOfChildren() > 0) {
      // inode is nonempty, and we don't want to delete a nonempty directory unless recursive is
      // true
      throw new DirectoryNotEmptyException(ExceptionMessage.DELETE_NONEMPTY_DIRECTORY_NONRECURSIVE,
          inode.getName());
    }
    if (mInodeTree.isRootId(inode.getId())) {
      // The root cannot be deleted.
      return false;
    }

    List<Inode> delInodes = new ArrayList<Inode>();
    delInodes.add(inode);
    if (inode.isDirectory()) {
      delInodes.addAll(mInodeTree.getInodeChildrenRecursive((InodeDirectory) inode));
    }

    // We go through each inode, removing it from it's parent set and from mDelInodes. If it's a
    // file, we deal with the checkpoints and blocks as well.
    for (int i = delInodes.size() - 1; i >= 0; i --) {
      Inode delInode = delInodes.get(i);

      // TODO(jiri): What should the Tachyon behavior be when a UFS delete operation fails?
      // Currently, it will result in an inconsistency between Tachyon and UFS.
      if (!replayed && delInode.isPersisted()) {
        // Delete the file in the under file system.
        try {
          String ufsPath = mMountTable.resolve(mInodeTree.getPath(delInode)).toString();
          UnderFileSystem ufs = UnderFileSystem.get(ufsPath, MasterContext.getConf());
          if (!ufs.exists(ufsPath)) {
            LOG.warn("File does not exist the underfs: {}", ufsPath);
          } else if (!ufs.delete(ufsPath, true)) {
            LOG.error("Failed to delete {}", ufsPath);
            return false;
          }
        } catch (InvalidPathException e) {
          LOG.warn(e.getMessage());
        }
      }

      if (delInode.isFile()) {
        // Remove corresponding blocks from workers.
        mBlockMaster.removeBlocks(((InodeFile) delInode).getBlockIds());
      }

      mInodeTree.deleteInode(delInode, opTimeMs);
    }
    MasterContext.getMasterSource().incFilesDeleted(delInodes.size());
    return true;
  }

  /**
   * Returns the {@link FileBlockInfo} for given file and block index. Called via RPC.
   *
   * @param fileId the file id to get the info for
   * @param fileBlockIndex the block index of the file to get the block info for
   * @return the {@link FileBlockInfo} for the file and block index
   * @throws FileDoesNotExistException if the file does not exist
   * @throws BlockInfoException if the block size is invalid
   */
  public FileBlockInfo getFileBlockInfo(long fileId, int fileBlockIndex)
      throws BlockInfoException, FileDoesNotExistException, InvalidPathException {
    synchronized (mInodeTree) {
      Inode inode = mInodeTree.getInodeById(fileId);
      if (inode.isDirectory()) {
        throw new FileDoesNotExistException(
            ExceptionMessage.FILEID_MUST_BE_FILE.getMessage(fileId));
      }
      InodeFile file = (InodeFile) inode;
      List<Long> blockIdList = new ArrayList<Long>(1);
      blockIdList.add(file.getBlockIdByIndex(fileBlockIndex));
      List<BlockInfo> blockInfoList = mBlockMaster.getBlockInfoList(blockIdList);
      if (blockInfoList.size() != 1) {
        throw new BlockInfoException(
            "FileId " + fileId + " BlockIndex " + fileBlockIndex + " is not a valid block.");
      }
      return generateFileBlockInfo(file, blockInfoList.get(0));
    }
  }

  /**
   * Returns all the {@link FileBlockInfo} of the given file. Called via RPC, and internal masters.
   *
   * @param fileId the file id to get the info for
   * @return a list of {@link FileBlockInfo} for all the blocks of the file
   * @throws FileDoesNotExistException if the file does not exist
   */
  public List<FileBlockInfo> getFileBlockInfoList(long fileId)
      throws FileDoesNotExistException, InvalidPathException {
    synchronized (mInodeTree) {
      Inode inode = mInodeTree.getInodeById(fileId);
      if (inode.isDirectory()) {
        throw new FileDoesNotExistException(
            ExceptionMessage.FILEID_MUST_BE_FILE.getMessage(fileId));
      }
      InodeFile file = (InodeFile) inode;
      List<BlockInfo> blockInfoList = mBlockMaster.getBlockInfoList(file.getBlockIds());

      List<FileBlockInfo> ret = new ArrayList<FileBlockInfo>();
      for (BlockInfo blockInfo : blockInfoList) {
        ret.add(generateFileBlockInfo(file, blockInfo));
      }
      return ret;
    }
  }

  /**
   * Returns all the {@link FileBlockInfo} of the given file. Called by web UI.
   *
   * @param path the path to the file
   * @return a list of {@link FileBlockInfo} for all the blocks of the file
   * @throws FileDoesNotExistException if the file does not exist
   * @throws InvalidPathException if the path is invalid
   */
  public List<FileBlockInfo> getFileBlockInfoList(TachyonURI path)
      throws FileDoesNotExistException, InvalidPathException {
    long fileId = getFileId(path);
    return getFileBlockInfoList(fileId);
  }

  /**
   * Generates a {@link FileBlockInfo} object from internal metadata. This adds file information to
   * the block, such as the file offset, and additional UFS locations for the block.
   *
   * @param file the file the block is a part of
   * @param blockInfo the {@link BlockInfo} to generate the {@link FileBlockInfo} from
   * @return a new {@link FileBlockInfo} for the block
   */
  private FileBlockInfo generateFileBlockInfo(InodeFile file, BlockInfo blockInfo)
      throws InvalidPathException {
    // This function should only be called from within synchronized (mInodeTree) blocks.
    FileBlockInfo fileBlockInfo = new FileBlockInfo();
    fileBlockInfo.blockInfo = blockInfo;
    fileBlockInfo.ufsLocations = new ArrayList<NetAddress>();

    // The sequence number part of the block id is the block index.
    fileBlockInfo.offset = file.getBlockSizeBytes() * BlockId.getSequenceNumber(blockInfo.blockId);

    if (fileBlockInfo.blockInfo.locations.isEmpty() && file.isPersisted()) {
      // No tachyon locations, but there is a checkpoint in the under storage system. Add the
      // locations from the under storage system.
      String ufsPath = mMountTable.resolve(mInodeTree.getPath(file)).toString();
      UnderFileSystem ufs = UnderFileSystem.get(ufsPath, MasterContext.getConf());
      List<String> locs;
      try {
        locs = ufs.getFileLocations(ufsPath, fileBlockInfo.offset);
      } catch (IOException e) {
        return fileBlockInfo;
      }
      if (locs != null) {
        for (String loc : locs) {
          String resolvedHost = loc;
          int resolvedPort = -1;
          try {
            String[] ipport = loc.split(":");
            if (ipport.length == 2) {
              resolvedHost = ipport[0];
              resolvedPort = Integer.parseInt(ipport[1]);
            }
          } catch (NumberFormatException nfe) {
            continue;
          }
          // The resolved port is the data transfer port not the rpc port
          fileBlockInfo.ufsLocations.add(new NetAddress(resolvedHost, -1, resolvedPort));
        }
      }
    }
    return fileBlockInfo;
  }

  /**
   * Returns whether the inodeFile is fully in memory or not. The file is fully in memory only if
   * all the blocks of the file are in memory, in other words, the in memory percentage is 100.
   *
   * @return true if the file is fully in memory, false otherwise
   */
  private boolean isFullyInMemory(InodeFile inode) {
    return getInMemoryPercentage(inode) == 100;
  }

  /**
   * Gets absolute paths of all in memory files. Called by the web ui.
   *
   * @return absolute paths of all in memory files
   */
  public List<TachyonURI> getInMemoryFiles() {
    List<TachyonURI> ret = new ArrayList<TachyonURI>();
    Queue<Pair<InodeDirectory, TachyonURI>> nodesQueue =
        new LinkedList<Pair<InodeDirectory, TachyonURI>>();
    synchronized (mInodeTree) {
      // TODO(yupeng): Verify we want to use absolute path.
      nodesQueue.add(new Pair<InodeDirectory, TachyonURI>(mInodeTree.getRoot(),
          new TachyonURI(TachyonURI.SEPARATOR)));
      while (!nodesQueue.isEmpty()) {
        Pair<InodeDirectory, TachyonURI> pair = nodesQueue.poll();
        InodeDirectory directory = pair.getFirst();
        TachyonURI curUri = pair.getSecond();

        Set<Inode> children = directory.getChildren();
        for (Inode inode : children) {
          TachyonURI newUri = curUri.join(inode.getName());
          if (inode.isDirectory()) {
            nodesQueue.add(new Pair<InodeDirectory, TachyonURI>((InodeDirectory) inode, newUri));
          } else if (isFullyInMemory((InodeFile) inode)) {
            ret.add(newUri);
          }
        }
      }
    }
    return ret;
  }

  /**
   * Get the in-memory percentage of an Inode. For a file that has all blocks in memory, it returns
   * 100; for a file that has no block in memory, it returns 0. Returns 0 for a directory.
   *
   * @param inode the inode
   * @return the in memory percentage
   */
  private int getInMemoryPercentage(Inode inode) {
    if (!inode.isFile()) {
      return 0;
    }
    InodeFile inodeFile = (InodeFile) inode;

    long length = inodeFile.getLength();
    if (length == 0) {
      return 100;
    }

    long inMemoryLength = 0;
    for (BlockInfo info : mBlockMaster.getBlockInfoList(inodeFile.getBlockIds())) {
      if (isInTopStorageTier(info)) {
        inMemoryLength += info.getLength();
      }
    }
    return (int) (inMemoryLength * 100 / length);
  }

  /**
   * @return true if the given block is in the top storage level in some worker, false otherwise
   */
  private boolean isInTopStorageTier(BlockInfo blockInfo) {
    for (BlockLocation location : blockInfo.getLocations()) {
      if (mBlockMaster.getGlobalStorageTierAssoc().getOrdinal(location.getTierAlias()) == 0) {
        return true;
      }
    }
    return false;
  }

  /**
   * Creates a directory for a given path. Called via RPC, and internal masters.
   *
   * @param path the path of the directory
   * @param options method options
   * @return an {@link tachyon.master.file.meta.InodeTree.CreatePathResult} representing the
   *         modified inodes and created inodes during path creation
   * @throws InvalidPathException when the path is invalid, please see documentation on
   *         {@link InodeTree#createPath} for more details
   * @throws FileAlreadyExistsException when there is already a file at path
   * @throws IOException
   */
  public InodeTree.CreatePathResult mkdir(TachyonURI path, MkdirOptions options)
      throws InvalidPathException, FileAlreadyExistsException, IOException {
    // TODO(gene): metrics
    synchronized (mInodeTree) {
      try {
        CreatePathOptions createPathOptions =
            new CreatePathOptions.Builder(MasterContext.getConf()).setDirectory(true)
                .setPersisted(options.isPersisted()).setRecursive(options.isRecursive()).build();
        InodeTree.CreatePathResult createResult = mInodeTree.createPath(path, createPathOptions);

        writeJournalEntry(mDirectoryIdGenerator.toJournalEntry());
        journalCreatePathResult(createResult);
        flushJournal();
        return createResult;
      } catch (BlockInfoException bie) {
        // Since we are creating a directory, the block size is ignored, no such exception should
        // happen.
        Throwables.propagate(bie);
      }
    }
    return null;
  }

  /**
   * Journals the {@link InodeTree.CreatePathResult}. This does not flush the journal.
   * Synchronization is required outside of this method.
   *
   * @param createResult the {@link InodeTree.CreatePathResult} to journal
   */
  private void journalCreatePathResult(InodeTree.CreatePathResult createResult) {
    for (Inode inode : createResult.getModified()) {
      writeJournalEntry(
          new InodeLastModificationTimeEntry(inode.getId(), inode.getLastModificationTimeMs()));
    }
    for (Inode inode : createResult.getCreated()) {
      writeJournalEntry(inode.toJournalEntry());
    }
    for (Inode inode : createResult.getPersisted()) {
      writeJournalEntry(new PersistDirectoryEntry(inode.getId()));
    }
  }

  /**
   * Renames a file to a destination. Called via RPC.
   *
   * @param fileId the source file to rename
   * @param dstPath the destination path to rename the file to
   * @return true if the operation was successful and false otherwise
   * @throws FileDoesNotExistException if a non-existent file is encountered
   * @throws InvalidPathException if an invalid path is encountered
   * @throws IOException if an I/O error occurs
   */
  public boolean rename(long fileId, TachyonURI dstPath)
      throws FileDoesNotExistException, InvalidPathException, IOException {
    MasterContext.getMasterSource().incRenameOps();
    synchronized (mInodeTree) {
      Inode srcInode = mInodeTree.getInodeById(fileId);
      TachyonURI srcPath = mInodeTree.getPath(srcInode);
      // Renaming path to itself is a no-op.
      if (srcPath.equals(dstPath)) {
        return true;
      }
      // Renaming the root is not allowed.
      if (srcPath.isRoot() || dstPath.isRoot()) {
        return false;
      }
      // Renaming across mount points is not allowed.
      String srcMount = mMountTable.getMountPoint(srcPath);
      String dstMount = mMountTable.getMountPoint(dstPath);
      if ((srcMount == null && dstMount != null) || (srcMount != null && dstMount == null)
          || (srcMount != null && dstMount != null && !srcMount.equals(dstMount))) {
        LOG.warn("Renaming {} to {} spans mount points.", srcPath, dstPath);
        return false;
      }
      // Renaming onto a mount point is not allowed.
      if (mMountTable.isMountPoint(dstPath)) {
        return false;
      }
      // Renaming a path to one of its subpaths is not allowed. Check for that, by making sure
      // srcComponents isn't a prefix of dstComponents.
      if (PathUtils.hasPrefix(dstPath.getPath(), srcPath.getPath())) {
        throw new InvalidPathException(
            "Failed to rename: " + srcPath + " is a prefix of " + dstPath);
      }

      TachyonURI dstParentURI = dstPath.getParent();

      // Get the inodes of the src and dst parents.
      Inode srcParentInode = mInodeTree.getInodeById(srcInode.getParentId());
      if (!srcParentInode.isDirectory()) {
        return false;
      }
      Inode dstParentInode = mInodeTree.getInodeByPath(dstParentURI);
      if (!dstParentInode.isDirectory()) {
        return false;
      }

      // Make sure destination path does not exist
      InodeDirectory dstParentDirectory = (InodeDirectory) dstParentInode;
      String[] dstComponents = PathUtils.getPathComponents(dstPath.getPath());
      if (dstParentDirectory.getChild(dstComponents[dstComponents.length - 1]) != null) {
        return false;
      }

      // Now we remove srcInode from it's parent and insert it into dstPath's parent
      long opTimeMs = System.currentTimeMillis();
      if (!renameInternal(fileId, dstPath, false, opTimeMs)) {
        return false;
      }

      writeJournalEntry(new RenameEntry(fileId, dstPath.getPath(), opTimeMs));
      flushJournal();

      LOG.debug("Renamed {} to {}", srcPath, dstPath);
      return true;
    }
  }

  /**
   * Implements renaming.
   *
   * @param fileId the file id of the rename source
   * @param dstPath the path to the rename destionation
   * @param replayed whether the operation is a result of replaying the journal
   * @param opTimeMs the time of the operation
   * @return true if the operation was successful and false otherwise
   * @throws FileDoesNotExistException if a non-existent file is encountered
   * @throws InvalidPathException if an invalid path is encountered
   * @throws IOException if an I/O error is encountered
   */
  boolean renameInternal(long fileId, TachyonURI dstPath, boolean replayed, long opTimeMs)
      throws FileDoesNotExistException, InvalidPathException, IOException {
    // This function should only be called from within synchronized (mInodeTree) blocks.
    Inode srcInode = mInodeTree.getInodeById(fileId);
    TachyonURI srcPath = mInodeTree.getPath(srcInode);
    LOG.debug("Renaming {} to {}", srcPath, dstPath);

    // If the source file is persisted, rename it in the UFS.
    FileInfo fileInfo = getFileInfoInternal(srcInode);
    if (!replayed && fileInfo.isPersisted) {
      String ufsSrcPath = mMountTable.resolve(srcPath).toString();
      String ufsDstPath = mMountTable.resolve(dstPath).toString();
      UnderFileSystem ufs = UnderFileSystem.get(ufsSrcPath, MasterContext.getConf());
      String parentPath = new TachyonURI(ufsDstPath).getParent().toString();
      if (!ufs.exists(parentPath) && !ufs.mkdirs(parentPath, true)) {
        LOG.error("Failed to create {}", parentPath);
        return false;
      }
      if (!ufs.rename(ufsSrcPath, ufsDstPath)) {
        LOG.error("Failed to rename {} to {}", ufsSrcPath, ufsDstPath);
        return false;
      }
    }

    // TODO(jiri): A crash between now and the time the rename operation is journaled will result in
    // an inconsistency between Tachyon and UFS.
    Inode srcParentInode = mInodeTree.getInodeById(srcInode.getParentId());
    TachyonURI dstParentURI = dstPath.getParent();
    Inode dstParentInode = mInodeTree.getInodeByPath(dstParentURI);
    ((InodeDirectory) srcParentInode).removeChild(srcInode);
    srcParentInode.setLastModificationTimeMs(opTimeMs);
    srcInode.setParentId(dstParentInode.getId());
    srcInode.setName(dstPath.getName());
    ((InodeDirectory) dstParentInode).addChild(srcInode);
    dstParentInode.setLastModificationTimeMs(opTimeMs);
    MasterContext.getMasterSource().incFilesRenamed();
    propagatePersisted(srcInode, replayed);

    return true;
  }

  private void renameFromEntry(RenameEntry entry) {
    MasterContext.getMasterSource().incRenameOps();
    try {
      renameInternal(entry.getId(), new TachyonURI(entry.getDestinationPath()), true,
          entry.getOpTimeMs());
    } catch (Exception e) {
      throw new RuntimeException(e);
    }
  }

  /**
   * Propagates the persisted status to all parents of the given inode in the same mount partition.
   *
   * @param inode the inode to start the propagation at
   * @param replayed whether the invocation is a result of replaying the journal
   * @throws FileDoesNotExistException if a non-existent file is encountered
   * @throws InvalidPathException if an invalid path is encountered
   */
  private void propagatePersisted(Inode inode, boolean replayed)
      throws FileDoesNotExistException, InvalidPathException {
    if (!inode.isPersisted()) {
      return;
    }
    Inode handle = inode;
    while (handle.getParentId() != InodeTree.NO_PARENT) {
      handle = mInodeTree.getInodeById(handle.getParentId());
      TachyonURI path = mInodeTree.getPath(handle);
      if (mMountTable.isMountPoint(path)) {
        // Stop propagating the persisted status at mount points.
        break;
      }
      if (handle.isPersisted()) {
        // Stop if a persisted directory is encountered.
        break;
      }
      handle.setPersisted(true);
      if (!replayed) {
        writeJournalEntry(new PersistDirectoryEntry(inode.getId()));
      }
    }
  }

  /**
   * Frees or evicts all of the blocks of the file from tachyon storage. If the given file is a
   * directory, and the 'recursive' flag is enabled, all descendant files will also be freed. Called
   * via RPC.
   *
   * @param fileId the file to free
   * @param recursive if true, and the file is a directory, all descendants will be freed
   * @return true if the file was freed
   * @throws FileDoesNotExistException if the file does not exist
   */
  public boolean free(long fileId, boolean recursive) throws FileDoesNotExistException {
    // TODO(gene): metrics
    synchronized (mInodeTree) {
      Inode inode = mInodeTree.getInodeById(fileId);

      if (inode.isDirectory() && !recursive && ((InodeDirectory) inode).getNumberOfChildren() > 0) {
        // inode is nonempty, and we don't want to free a nonempty directory unless recursive is
        // true
        return false;
      }

      List<Inode> freeInodes = new ArrayList<Inode>();
      freeInodes.add(inode);
      if (inode.isDirectory()) {
        freeInodes.addAll(mInodeTree.getInodeChildrenRecursive((InodeDirectory) inode));
      }

      // We go through each inode.
      for (int i = freeInodes.size() - 1; i >= 0; i --) {
        Inode freeInode = freeInodes.get(i);

        if (freeInode.isFile()) {
          // Remove corresponding blocks from workers.
          mBlockMaster.removeBlocks(((InodeFile) freeInode).getBlockIds());
        }
      }
    }
    return true;
  }

  /**
   * Gets the path of a file with the given id. Called by the internal web ui.
   *
   * @param fileId The id of the file to look up
   * @return the path of the file
   * @throws FileDoesNotExistException raise if the file does not exist
   */
  public TachyonURI getPath(long fileId) throws FileDoesNotExistException {
    synchronized (mInodeTree) {
      return mInodeTree.getPath(mInodeTree.getInodeById(fileId));
    }
  }

  /**
   *
   * @return the set of inode ids which are pinned. Called via RPC
   */
  public Set<Long> getPinIdList() {
    synchronized (mInodeTree) {
      return mInodeTree.getPinIdSet();
    }
  }

  /**
   * @return the ufs address for this master
   */
  public String getUfsAddress() {
    return MasterContext.getConf().get(Constants.UNDERFS_ADDRESS);
  }

  /**
   * @return the white list. Called by the internal web ui
   */
  public List<String> getWhiteList() {
    return mWhitelist.getList();
  }

  /**
   * @return all the files lost on the workers
   */
  public List<Long> getLostFiles() {
    Set<Long> lostFiles = Sets.newHashSet();
    for (long blockId : mBlockMaster.getLostBlocks()) {
      // the file id is the container id of the block id
      long containerId = BlockId.getContainerId(blockId);
      long fileId = IdUtils.createFileId(containerId);
      lostFiles.add(fileId);
    }
    return new ArrayList<Long>(lostFiles);
  }

  public void reportLostFile(long fileId) throws FileDoesNotExistException {
    synchronized (mInodeTree) {
      Inode inode = mInodeTree.getInodeById(fileId);
      if (inode.isDirectory()) {
        LOG.warn("Reported file is a directory {}", inode);
        return;
      }

      List<Long> blockIds = Lists.newArrayList();
      try {
        for (FileBlockInfo fileBlockInfo : getFileBlockInfoList(fileId)) {
          blockIds.add(fileBlockInfo.blockInfo.blockId);
        }
      } catch (InvalidPathException e) {
        LOG.info(String.format("Failed to get file info %d", fileId), e);
      }
      mBlockMaster.reportLostBlocks(blockIds);
      LOG.info("Reported file loss of blocks {}. Tachyon will recompute it: {}", blockIds, fileId);
    }
  }

  /**
   * Loads metadata for the object identified by the given path from UFS into Tachyon.
   *
   * @param path the path for which metadata should be loaded
   * @param recursive whether parent directories should be created if they do not already exist
   * @return the file id of the loaded path
   * @throws BlockInfoException if an invalid block size is encountered
   * @throws FileAlreadyExistsException if the object to be loaded already exists
   * @throws FileDoesNotExistException if a parent directory does not exist and recursive is false
   * @throws InvalidPathException if invalid path is encountered
   * @throws SuspectedFileSizeException if invalid file size is encountered
   * @throws IOException if an I/O error occurs
   */
  // TODO(jiri): Make it possible to load UFS objects recursively.
  public long loadMetadata(TachyonURI path, boolean recursive)
      throws BlockInfoException, FileAlreadyExistsException, FileDoesNotExistException,
      InvalidPathException, SuspectedFileSizeException, IOException {
    TachyonURI ufsPath;
    synchronized (mInodeTree) {
      ufsPath = mMountTable.resolve(path);
    }
    UnderFileSystem ufs = UnderFileSystem.get(ufsPath.toString(), MasterContext.getConf());
    try {
      if (!ufs.exists(ufsPath.getPath())) {
        throw new FileDoesNotExistException(ufsPath.getPath());
      }
      if (ufs.isFile(ufsPath.getPath())) {
        long ufsBlockSizeByte = ufs.getBlockSizeByte(ufsPath.toString());
        long fileSizeByte = ufs.getFileSize(ufsPath.toString());
        // Metadata loaded from UFS has no TTL set.
        CreateOptions options =
            new CreateOptions.Builder(MasterContext.getConf()).setBlockSizeBytes(ufsBlockSizeByte)
                .setRecursive(recursive).setPersisted(true).build();
        long fileId = create(path, options);
        persistFile(fileId, fileSizeByte);
        return fileId;
      } else {
        MkdirOptions options =
            new MkdirOptions.Builder(MasterContext.getConf()).setRecursive(recursive)
                .setPersisted(true).build();
        InodeTree.CreatePathResult result = mkdir(path, options);
        List<Inode> created = result.getCreated();
        return created.get(created.size() - 1).getId();
      }
    } catch (IOException e) {
      LOG.error(ExceptionUtils.getStackTrace(e));
      throw e;
    }
  }

  public boolean mount(TachyonURI tachyonPath, TachyonURI ufsPath)
      throws FileAlreadyExistsException, FileDoesNotExistException, InvalidPathException,
      IOException {
    synchronized (mInodeTree) {
      MkdirOptions options =
          new MkdirOptions.Builder(MasterContext.getConf()).setPersisted(true).build();
      InodeTree.CreatePathResult createResult = mkdir(tachyonPath, options);
      if (mountInternal(tachyonPath, ufsPath)) {
        writeJournalEntry(new AddMountPointEntry(tachyonPath, ufsPath));
        flushJournal();
        return true;
      }
      // Cleanup created directories in case the mount operation failed.
      long opTimeMs = System.currentTimeMillis();
      deleteFileRecursiveInternal(createResult.getCreated().get(0).getId(), false, opTimeMs);
    }
    return false;
  }

  void mountFromEntry(AddMountPointEntry entry) throws InvalidPathException {
    TachyonURI tachyonURI = entry.getTachyonURI();
    TachyonURI ufsURI = entry.getUfsURI();
    if (!mountInternal(tachyonURI, ufsURI)) {
      LOG.error("Failed to mount {} at {}", ufsURI, tachyonURI);
    }
  }

  boolean mountInternal(TachyonURI tachyonPath, TachyonURI ufsPath) throws InvalidPathException {
    return mMountTable.add(tachyonPath, ufsPath);
  }

  public boolean unmount(TachyonURI tachyonPath)
      throws FileDoesNotExistException, InvalidPathException, IOException {
    synchronized (mInodeTree) {
      if (unmountInternal(tachyonPath)) {
        Inode inode = mInodeTree.getInodeByPath(tachyonPath);
        // Use the internal delete API, setting {@code replayed} to false to prevent the delete
        // operations from being persisted in the UFS.
        long fileId = inode.getId();
        long opTimeMs = System.currentTimeMillis();
        deleteFileRecursiveInternal(fileId, true /* replayed */, opTimeMs);
        writeJournalEntry(new DeleteFileEntry(fileId, true /* recursive */, opTimeMs));
        writeJournalEntry(new DeleteMountPointEntry(tachyonPath));
        flushJournal();
        return true;
      }
    }
    return false;
  }

  void unmountFromEntry(DeleteMountPointEntry entry) throws InvalidPathException {
    TachyonURI tachyonURI = new TachyonURI(entry.getTachyonPath());
    if (!unmountInternal(tachyonURI)) {
      LOG.error("Failed to unmount {}", tachyonURI);
    }
  }

  boolean unmountInternal(TachyonURI tachyonPath) throws InvalidPathException {
    return mMountTable.delete(tachyonPath);
  }

  /**
   * Resets a file. It first free the whole file, and then reinitializes it.
   *
   * @param fileId the id of the file
   * @throws FileDoesNotExistException if the file doesn't exist
   */
  public void resetFile(long fileId) throws FileDoesNotExistException {
    // TODO(yupeng) check the file is not persisted
    synchronized (mInodeTree) {
      // free the file first
      free(fileId, false);
      InodeFile inodeFile = (InodeFile) mInodeTree.getInodeById(fileId);
      inodeFile.reset();
    }
  }

  /**
   * Sets the file state.
   *
   * @param fileId the id of the file
   * @param options state options to be set, see {@link SetStateOptions}
   * @throws FileDoesNotExistException if the file doesn't exist
   */
  public void setState(long fileId, SetStateOptions options) throws FileDoesNotExistException {
    // TODO(gene) Metrics
    synchronized (mInodeTree) {
      long opTimeMs = System.currentTimeMillis();
      setStateInternal(fileId, opTimeMs, options);
      Boolean pinned = options.hasPinned() ? options.getPinned() : null;
      Long ttl = options.hasTTL() ? options.getTTL() : null;
      writeJournalEntry(new SetStateEntry(fileId, opTimeMs, pinned, ttl));
      flushJournal();
    }
  }

  private void setStateInternal(long fileId, long opTimeMs, SetStateOptions options)
      throws FileDoesNotExistException {
    Inode inode = mInodeTree.getInodeById(fileId);
    if (options.hasPinned()) {
      mInodeTree.setPinned(inode, options.getPinned(), opTimeMs);
    }
    if (options.hasTTL()) {
      Preconditions.checkArgument(inode.isFile(), PreconditionMessage.TTL_ONLY_FOR_FILE);
      long ttl = options.getTTL();
      InodeFile file = (InodeFile) inode;
      if (file.getTTL() != ttl) {
        mTTLBuckets.remove(file);
        file.setTTL(ttl);
        mTTLBuckets.insert(file);
      }
    }
  }

  private void setStateFromEntry(SetStateEntry entry) throws FileDoesNotExistException {
    SetStateOptions.Builder builder = new SetStateOptions.Builder();
    if (entry.getPinned() != null) {
      builder.setPinned(entry.getPinned());
    }
    if (entry.getTTL() != null) {
      builder.setTTL(entry.getTTL());
    }
    setStateInternal(entry.getId(), entry.getOperationTimeMs(), builder.build());
  }

  /**
   * This class represents the executor for periodic inode TTL check.
   */
  private final class MasterInodeTTLCheckExecutor implements HeartbeatExecutor {
    @Override
    public void heartbeat() {
      synchronized (mInodeTree) {
        Set<TTLBucket> expiredBuckets = mTTLBuckets.getExpiredBuckets(System.currentTimeMillis());
        for (TTLBucket bucket : expiredBuckets) {
          for (InodeFile file : bucket.getFiles()) {
            if (!file.isDeleted()) {
              // file.isPinned() is deliberately not checked because ttl will have effect no matter
              // whether the file is pinned.
              try {
                deleteFile(file.getId(), false);
<<<<<<< HEAD
              } catch (FileDoesNotExistException e) {
                LOG.error("file does not exit {}", file.toString());
              } catch (IOException e) {
                LOG.error("IO exception for ttl check {}", file.toString());
=======
              } catch (Exception e) {
                LOG.error(String.format("Exception trying to clean up %s for ttl check: %s",
                    file.toString(), e.toString()));
>>>>>>> a7d1e708
              }
            }
          }
        }

        mTTLBuckets.removeBuckets(expiredBuckets);
      }
    }
  }
}<|MERGE_RESOLUTION|>--- conflicted
+++ resolved
@@ -1442,16 +1442,9 @@
               // whether the file is pinned.
               try {
                 deleteFile(file.getId(), false);
-<<<<<<< HEAD
-              } catch (FileDoesNotExistException e) {
-                LOG.error("file does not exit {}", file.toString());
-              } catch (IOException e) {
-                LOG.error("IO exception for ttl check {}", file.toString());
-=======
               } catch (Exception e) {
-                LOG.error(String.format("Exception trying to clean up %s for ttl check: %s",
-                    file.toString(), e.toString()));
->>>>>>> a7d1e708
+                LOG.error("Exception trying to clean up {} for ttl check: {}",
+                    file.toString(), e.toString());
               }
             }
           }
