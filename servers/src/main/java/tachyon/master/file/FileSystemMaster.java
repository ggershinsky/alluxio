--- conflicted
+++ resolved
@@ -950,15 +950,9 @@
   /**
    * Renames a file to a destination. Called via RPC.
    *
-<<<<<<< HEAD
-   * @param fileId the source file to rename.
-   * @param dstPath the destination path to rename the file to.
-   * @return true if the operation was successful and false otherwise
-=======
    * @param fileId the source file to rename
    * @param dstPath the destination path to rename the file to
-   * @return true if the rename was successful
->>>>>>> af38b55b
+   * @return true if the operation was successful and false otherwise
    * @throws FileDoesNotExistException if a non-existent file is encountered
    * @throws InvalidPathException if an invalid path is encountered
    * @throws IOException if an I/O error occurs
