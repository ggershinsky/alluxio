--- conflicted
+++ resolved
@@ -64,16 +64,9 @@
     mContainerIdGenerator = containerIdGenerator;
     mDirectoryIdGenerator = new InodeDirectoryIdGenerator(containerIdGenerator);
 
-<<<<<<< HEAD
-    // TODO
-=======
-    mInodeIdToInodes = new HashMap<Long, Inode>();
-    mPinnedInodeFileIds = new HashSet<Long>();
-
     mRoot = new InodeDirectory("", mDirectoryIdGenerator.getNewDirectoryId(), -1,
         System.currentTimeMillis());
-    mInodeIdToInodes.put(mRoot.getId(), mRoot);
->>>>>>> 21494cd8
+    mInodes.add(mRoot);
   }
 
   public Inode getInodeById(long id) throws FileDoesNotExistException {
