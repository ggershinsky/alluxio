#!/bin/bash

sed -i "s|^export TACHYON_UNDERFS_ADDRESS=.*|export TACHYON_UNDERFS_ADDRESS=s3n://${S3_BUCKET}|g" /tachyon/conf/tachyon-env.sh

sed -i "/export TACHYON_JAVA_OPTS+=\"/ a\
  -Dfs.s3n.awsSecretAccessKey=${S3_KEY}
" /tachyon/conf/tachyon-env.sh

sed -i "/export TACHYON_JAVA_OPTS+=\"/ a\
  -Dfs.s3n.awsAccessKeyId=${S3_ID} 
" /tachyon/conf/tachyon-env.sh

<<<<<<< HEAD
# For Tachyon version <= 0.7.1
PREFIXES=`grep tachyon.underfs.hadoop.prefixes /tachyon/common/src/main/resources/tachyon-default.properties | sed "s|s3n://,||g"`
# After this change, only S3UnderFileSystem will support s3n://
sed -i "/export TACHYON_JAVA_OPTS+=\"/ a\
  -D${PREFIXES}
" /tachyon/conf/tachyon-env.sh
=======
# For Tachyon version earlier than 0.8, remove schema "s3n" from default prefixes to be handled by HdfsUnderFileSystem.
# This property is changed to "tachyon.underfs.hdfs.prefixes" after version 0.8 and s3n is not included by default.
PREFIXES=$(grep tachyon.underfs.hadoop.prefixes /tachyon/common/src/main/resources/tachyon-default.properties)
if [[ "$PREFIXES" != "" ]]; then
  PREFIXES=$(echo $PREFIXES | sed -i "s|s3n://,||g")
  # After this change, only S3UnderFileSystem will support s3n://
  sed -i "/export TACHYON_JAVA_OPTS+=\"/ a\
    -D${PREFIXES}
  " /tachyon/conf/tachyon-env.sh
fi
>>>>>>> 0c5dccbb
<|MERGE_RESOLUTION|>--- conflicted
+++ resolved
@@ -10,14 +10,6 @@
   -Dfs.s3n.awsAccessKeyId=${S3_ID} 
 " /tachyon/conf/tachyon-env.sh
 
-<<<<<<< HEAD
-# For Tachyon version <= 0.7.1
-PREFIXES=`grep tachyon.underfs.hadoop.prefixes /tachyon/common/src/main/resources/tachyon-default.properties | sed "s|s3n://,||g"`
-# After this change, only S3UnderFileSystem will support s3n://
-sed -i "/export TACHYON_JAVA_OPTS+=\"/ a\
-  -D${PREFIXES}
-" /tachyon/conf/tachyon-env.sh
-=======
 # For Tachyon version earlier than 0.8, remove schema "s3n" from default prefixes to be handled by HdfsUnderFileSystem.
 # This property is changed to "tachyon.underfs.hdfs.prefixes" after version 0.8 and s3n is not included by default.
 PREFIXES=$(grep tachyon.underfs.hadoop.prefixes /tachyon/common/src/main/resources/tachyon-default.properties)
@@ -27,5 +19,4 @@
   sed -i "/export TACHYON_JAVA_OPTS+=\"/ a\
     -D${PREFIXES}
   " /tachyon/conf/tachyon-env.sh
-fi
->>>>>>> 0c5dccbb
+fi