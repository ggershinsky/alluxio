/*
 * Licensed to the University of California, Berkeley under one or more contributor license
 * agreements. See the NOTICE file distributed with this work for additional information regarding
 * copyright ownership. The ASF licenses this file to You under the Apache License, Version 2.0 (the
 * "License"); you may not use this file except in compliance with the License. You may obtain a
 * copy of the License at
 *
 * http://www.apache.org/licenses/LICENSE-2.0
 *
 * Unless required by applicable law or agreed to in writing, software distributed under the License
 * is distributed on an "AS IS" BASIS, WITHOUT WARRANTIES OR CONDITIONS OF ANY KIND, either express
 * or implied. See the License for the specific language governing permissions and limitations under
 * the License.
 */

package tachyon.underfs;

import java.io.IOException;

import org.apache.commons.lang3.StringUtils;

import com.google.common.base.Throwables;

import tachyon.conf.TachyonConf;
import tachyon.LocalFilesystemCluster;
import tachyon.TachyonURI;
import tachyon.util.io.PathUtils;

public abstract class UnderFileSystemCluster {
  class ShutdownHook extends Thread {
    UnderFileSystemCluster mUFSCluster = null;

    public ShutdownHook(UnderFileSystemCluster ufsCluster) {
      mUFSCluster = ufsCluster;
    }

    @Override
    public void run() {
      if (mUFSCluster != null) {
        try {
          mUFSCluster.shutdown();
        } catch (IOException e) {
          System.out.println("Failed to shutdown underfs cluster: " + e);
        }
      }
    }
  }

  private static final String INTEGRATION_UFS_PROFILE_KEY = "ufs";

  private static String sUfsClz;

  /**
   * Create an underfs test bed and register the shutdown hook.
   *
   * @param baseDir base directory
   * @param tachyonConf Tachyon configuration
   * @throws IOException when the operation fails
   * @return an instance of the UnderFileSystemCluster class
   */
  public static synchronized UnderFileSystemCluster get(String baseDir, TachyonConf tachyonConf)
      throws IOException {
    if (sUnderFSCluster == null) {
      sUnderFSCluster = getUnderFilesystemCluster(baseDir, tachyonConf);
    }

    if (!sUnderFSCluster.isStarted()) {
      sUnderFSCluster.start();
      sUnderFSCluster.registerJVMOnExistHook();
    }

    return sUnderFSCluster;
  }

  public static UnderFileSystemCluster getUnderFilesystemCluster(String baseDir,
      TachyonConf tachyonConf) {
    sUfsClz = System.getProperty(INTEGRATION_UFS_PROFILE_KEY);

    if (!StringUtils.isEmpty(sUfsClz)) {
      try {
        UnderFileSystemCluster ufsCluster =
            (UnderFileSystemCluster) Class.forName(sUfsClz).getConstructor(String.class,
                TachyonConf.class).newInstance(baseDir, tachyonConf);
        System.out.println("Initialized under file system testing cluster of type "
            + ufsCluster.getClass().getCanonicalName() + " for integration testing");
        return ufsCluster;
      } catch (Throwable e) {
        System.err.println("Failed to initialize the ufsCluster of " + sUfsClz
            + " for integration test.");
        throw Throwables.propagate(e);
      }
    }
    System.out.println("Using default LocalFilesystemCluster for integration testing");
    return new LocalFilesystemCluster(baseDir, tachyonConf);
  }

  protected String mBaseDir;

  private static UnderFileSystemCluster sUnderFSCluster = null;

  protected final TachyonConf mTachyonConf;

  /**
   * This method is only used by the tachyon.client.FileOutStreamIntegrationTest unit-test.
   *
   * @return true if reads on end of file return negative otherwise false
   */
  public static boolean readEOFReturnsNegative() {
<<<<<<< HEAD
    // TODO(hy): Should be dynamically determined - may need additional method on UnderFileSystem.
    return null != sUfsClz && sUfsClz.equals("tachyon.underfs.hdfs.LocalMiniDFSCluster");
=======
    // TODO Should be dynamically determined - may need additional method on UnderFileSystem
    return sUfsClz != null && sUfsClz.equals("tachyon.underfs.hdfs.LocalMiniDFSCluster");
>>>>>>> 58db2eba
  }

  public UnderFileSystemCluster(String baseDir, TachyonConf tachyonConf) {
    mBaseDir = baseDir;
    mTachyonConf = tachyonConf;
  }

  /**
   * To clean up the test environment over underfs cluster system, so that we can re-use the running
   * system for the next test round instead of turning on/off it from time to time. This function is
   * expected to be called either before or after each test case which avoids certain overhead from
   * the bootstrap.
   *
   * @throws IOException when the operation fails
   */
  public void cleanup() throws IOException {
    if (isStarted()) {
      String path = getUnderFilesystemAddress() + TachyonURI.SEPARATOR;
      UnderFileSystem ufs = UnderFileSystem.get(path, mTachyonConf);
      for (String p : ufs.list(path)) {
        ufs.delete(PathUtils.concatPath(path, p), true);
      }
    }
  }

  public abstract String getUnderFilesystemAddress();

  /**
   * Check if the cluster started.
   *
   * @return if the cluster actually started
   */
  public abstract boolean isStarted();

  /**
   * Add a shutdown hook. The {@link #shutdown} phase will be automatically called while the process
   * exists.
   *
   * @throws IOException when the operation fails
   */
  public void registerJVMOnExistHook() throws IOException {
    Runtime.getRuntime().addShutdownHook(new ShutdownHook(this));
  }

  /**
   * To stop the underfs cluster system
   *
   * @throws IOException when the operation fails
   */
  public abstract void shutdown() throws IOException;

  /**
   * To start the underfs cluster system
   *
   * @throws IOException when the operation fails
   */
  public abstract void start() throws IOException;
}<|MERGE_RESOLUTION|>--- conflicted
+++ resolved
@@ -106,13 +106,8 @@
    * @return true if reads on end of file return negative otherwise false
    */
   public static boolean readEOFReturnsNegative() {
-<<<<<<< HEAD
     // TODO(hy): Should be dynamically determined - may need additional method on UnderFileSystem.
-    return null != sUfsClz && sUfsClz.equals("tachyon.underfs.hdfs.LocalMiniDFSCluster");
-=======
-    // TODO Should be dynamically determined - may need additional method on UnderFileSystem
     return sUfsClz != null && sUfsClz.equals("tachyon.underfs.hdfs.LocalMiniDFSCluster");
->>>>>>> 58db2eba
   }
 
   public UnderFileSystemCluster(String baseDir, TachyonConf tachyonConf) {
