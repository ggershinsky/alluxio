/*
 * Licensed to the Apache Software Foundation (ASF) under one or more
 * contributor license agreements. See the NOTICE file distributed with
 * this work for additional information regarding copyright ownership.
 * The ASF licenses this file to You under the Apache License, Version 2.0
 * (the "License"); you may not use this file except in compliance with
 * the License. You may obtain a copy of the License at
 * http://www.apache.org/licenses/LICENSE-2.0
 * Unless required by applicable law or agreed to in writing, software
 * distributed under the License is distributed on an "AS IS" BASIS,
 * WITHOUT WARRANTIES OR CONDITIONS OF ANY KIND, either express or implied.
 * See the License for the specific language governing permissions and
 * limitations under the License.
 */
package tachyon.client;

import java.io.IOException;
import java.io.InputStream;
import java.net.InetAddress;
import java.net.InetSocketAddress;
import java.nio.ByteBuffer;
import java.nio.channels.SocketChannel;
import java.util.ArrayList;
import java.util.List;

import org.apache.log4j.Logger;

import tachyon.Constants;
import tachyon.UnderFileSystem;
import tachyon.conf.UserConf;
import tachyon.thrift.ClientBlockInfo;
import tachyon.thrift.NetAddress;
import tachyon.util.CommonUtils;
import tachyon.worker.DataServerMessage;

/**
 * Tachyon File.
 */
public class TachyonFile implements Comparable<TachyonFile> {
  private final Logger LOG = Logger.getLogger(Constants.LOGGER_TYPE);
  private final UserConf USER_CONF = UserConf.get();

  final TachyonFS TFS;
  final int FID;
  Object mUFSConf = null;

  /**
   * A Tachyon File handler, based file id
   *
   * @param tfs
   *          the Tachyon file system client handler
   * @param fid
   *          the file id
   */
  TachyonFile(TachyonFS tfs, int fid) {
    TFS = tfs;
    FID = fid;
  }

  @Override
  public int compareTo(TachyonFile o) {
    return getPath().compareTo(o.getPath());
  }

  @Override
  public boolean equals(Object obj) {
    if ((obj != null) && (obj instanceof TachyonFile)) {
      return compareTo((TachyonFile) obj) == 0;
    }
    return false;
  }

  /**
   * Return the block id of a block in the file, specified by blockIndex
   *
   * @param blockIndex
   *          the index of the block in this file
   * @return the block id
   * @throws IOException
   */
  public long getBlockId(int blockIndex) throws IOException {
    return TFS.getBlockId(FID, blockIndex);
  }

  /**
   * Return the block's size of this file
   *
   * @return the block's size in bytes
   */
  public long getBlockSizeByte() {
    return TFS.getBlockSizeByte(FID);
  }

  /**
<<<<<<< HEAD
   * Return the under filesystem path in the under file system of this file
   *
   * @return the under filesystem path
   * @throws IOException
   */
  String getUfsPath() throws IOException {
    return TFS.getUfsPath(FID);
  }

  /**
=======
>>>>>>> f1fbf37c
   * Return the creation time of this file
   *
   * @return the creation time, in milliseconds
   */
  public long getCreationTimeMs() {
    return TFS.getCreationTimeMs(FID);
  }

  public int getDiskReplication() {
    // TODO Implement it.
    return 3;
  }

  /**
   * Return the InStream of this file, use the specified read type. If it has no block, return an
   * EmptyBlockInStream. Else if it has only one block ,return a BlockInStream of the block. Else,
   * return a FileInStream.
   *
   * @param readType
   *          the InStream's read type
   * @return the InStream
   * @throws IOException
   */
  public InStream getInStream(ReadType readType) throws IOException {
    if (readType == null) {
      throw new IOException("ReadType can not be null.");
    }

    if (!isComplete()) {
      throw new IOException("The file " + this + " is not complete.");
    }

    List<Long> blocks = TFS.getFileBlockIdList(FID);

    if (blocks.size() == 0) {
      return new EmptyBlockInStream(this, readType);
    } else if (blocks.size() == 1) {
      return BlockInStream.get(this, readType, 0, mUFSConf);
    }

    return new FileInStream(this, readType, mUFSConf);
  }

  /**
   * Returns the local filename for the block if that file exists on the local file system. This is
   * an alpha power-api feature for applications that want short-circuit-read files directly. There
   * is no guarantee that the file still exists after this call returns, as Tachyon may evict blocks
   * from memory at any time.
   *
   * @param blockIndex
   *          The index of the block in the file.
   * @return filename on local file system or null if file not present on local file system.
   * @throws IOException
   */
  public String getLocalFilename(int blockIndex) throws IOException {
    ClientBlockInfo blockInfo = TFS.getClientBlockInfo(FID, blockIndex);

    return TFS.getLocalFilename(blockInfo.getBlockId());
  }

  /**
   * Return the net address of all the location hosts
   *
   * @return the list of those net address, in String
   * @throws IOException
   */
  public List<String> getLocationHosts() throws IOException {
    List<NetAddress> locations = TFS.getClientBlockInfo(FID, 0).getLocations();
    List<String> ret = null;
    if (locations != null) {
      ret = new ArrayList<String>(locations.size());
      for (int k = 0; k < locations.size(); k ++) {
        ret.add(locations.get(k).mHost);
      }
    }

    return ret;
  }

  /**
   * Return the number of blocks the file has.
   *
   * @return the number of blocks
   * @throws IOException
   */
  public int getNumberOfBlocks() throws IOException {
    return TFS.getNumberOfBlocks(FID);
  }

  /**
   * Return the OutStream of this file, use the specified write type. Always return a FileOutStream.
   *
   * @param writeType
   *          the OutStream's write type
   * @return the OutStream
   * @throws IOException
   */
  public OutStream getOutStream(WriteType writeType) throws IOException {
    if (isComplete()) {
      throw new IOException("Overriding after completion not supported.");
    }
    if (writeType == null) {
      throw new IOException("WriteType can not be null.");
    }

    return new FileOutStream(this, writeType, mUFSConf);
  }

  /**
   * Return the path of this file in the Tachyon file system
   *
   * @return the path
   */
  public String getPath() {
    return TFS.getPath(FID);
  }

  /**
   * To get the configuration object for UnderFileSystem.
   *
   * @return configuration object used for concrete ufs instance
   */
  public Object getUFSConf() {
    return mUFSConf;
  }

  /**
   * Return the under filesystem path in the under file system of this file
   * 
   * @return the under filesystem path
   * @throws IOException
   */
  String getUfsPath() throws IOException {
    return TFS.getUfsPath(FID);
  }

  @Override
  public int hashCode() {
    return getPath().hashCode() ^ 1234321;
  }

  /**
   * Return whether this file is complete or not
   *
   * @return true if this file is complete, false otherwise
   * @throws IOException
   */
  public boolean isComplete() throws IOException {
    return TFS.isComplete(FID);
  }

  /**
   * @return true if this is a directory, false otherwise
   */
  public boolean isDirectory() {
    return TFS.isDirectory(FID);
  }

  /**
   * @return true if this is a file, false otherwise
   */
  public boolean isFile() {
    return !TFS.isDirectory(FID);
  }

  public boolean isInLocalMemory() {
    throw new RuntimeException("Unsupported");
  }

  /**
   * Return whether the file is in memory or not. Note that a file may be partly in memory. This
   * value is true only if the file is fully in memory.
   *
   * @return true if the file is fully in memory, false otherwise
   * @throws IOException
   */
  public boolean isInMemory() throws IOException {
    return TFS.isInMemory(FID);
  }

  /**
   * @return the file size in bytes
   * @throws IOException
   */
  public long length() throws IOException {
    return TFS.getFileLength(FID);
  }

  /**
   * @return true if this file is pinned, false otherwise
   */
  public boolean needPin() {
    return TFS.isNeedPin(FID);
  }

  /**
<<<<<<< HEAD
   * Return a TachyonByteBuffer of this file's block. It only works when this file has no more than
   * one block.
   *
   * @return TachyonByteBuffer containing the file's block.
   * @throws IOException
   */
  public TachyonByteBuffer readByteBuffer() throws IOException {
    if (TFS.getNumberOfBlocks(FID) > 1) {
      throw new IOException("The file has more than one block. This API does not support this.");
    }

    return readByteBuffer(0);
  }

  /**
=======
   * Advanced API.
   * 
>>>>>>> f1fbf37c
   * Return a TachyonByteBuffer of the block specified by the blockIndex
   *
   * @param blockIndex
   *          The block index of the current file to read.
   * @return TachyonByteBuffer containing the block.
   * @throws IOException
   */
  public TachyonByteBuffer readByteBuffer(int blockIndex) throws IOException {
    if (!isComplete()) {
      return null;
    }

    ClientBlockInfo blockInfo = TFS.getClientBlockInfo(FID, blockIndex);

    TachyonByteBuffer ret = readLocalByteBuffer(blockIndex);
    if (ret == null) {
      // TODO Make it local cache if the OpType is try cache.
      ret = readRemoteByteBuffer(blockInfo);
    }

    return ret;
  }

  /**
   * Get the the whole block.
   *
   * @param blockIndex
   *          The block index of the current file to read.
   * @return TachyonByteBuffer containing the block.
   * @throws IOException
   */
  TachyonByteBuffer readLocalByteBuffer(int blockIndex) throws IOException {
    ClientBlockInfo info = TFS.getClientBlockInfo(FID, blockIndex);
    return TFS.readLocalByteBuffer(info.blockId, 0, info.getLength());
  }

  /**
   * Get the the whole block from remote workers.
   *
   * @param blockInfo
   *          The blockInfo of the block to read.
   * @return TachyonByteBuffer containing the block.
   */
  TachyonByteBuffer readRemoteByteBuffer(ClientBlockInfo blockInfo) {
    ByteBuffer buf = null;

    LOG.info("Try to find and read from remote workers.");
    try {
      List<NetAddress> blockLocations = blockInfo.getLocations();
      LOG.info("readByteBufferFromRemote() " + blockLocations);

      for (int k = 0; k < blockLocations.size(); k ++) {
        String host = blockLocations.get(k).mHost;
        int port = blockLocations.get(k).mSecondaryPort;

        // The data is not in remote machine's memory if port == -1.
        if (port == -1) {
          continue;
        }
        final String hostname = InetAddress.getLocalHost().getHostName();
        final String hostaddress = InetAddress.getLocalHost().getHostAddress();
        if (host.equals(hostname) || host.equals(hostaddress)) {
          String localFileName = CommonUtils.concat(TFS.getRootFolder(), blockInfo.blockId);
          LOG.warn("Reading remotely even though request is local; file is " + localFileName);
        }
        LOG.info(host + ":" + port + " current host is " + hostname + " " + hostaddress);

        try {
          buf =
              retrieveByteBufferFromRemoteMachine(new InetSocketAddress(host, port),
                  blockInfo.blockId);
          if (buf != null) {
            break;
          }
        } catch (IOException e) {
          LOG.error(e);
          buf = null;
        }
      }
    } catch (IOException e) {
      LOG.error("Failed to get read data from remote ", e);
    }

    return buf == null ? null : new TachyonByteBuffer(TFS, buf, blockInfo.blockId, -1);
  }

  // TODO remove this method. do streaming cache. This is not a right API.
  public boolean recache() throws IOException {
    int numberOfBlocks = TFS.getNumberOfBlocks(FID);
    if (numberOfBlocks == 0) {
      return true;
    }

    boolean succeed = true;
    for (int k = 0; k < numberOfBlocks; k ++) {
      succeed &= recache(k);
    }

    return succeed;
  }

  /**
   * Re-cache the block into memory
   *
   * @param blockIndex
   *          The block index of the current file.
   * @return true if succeed, false otherwise
   * @throws IOException
   */
  boolean recache(int blockIndex) throws IOException {
    boolean succeed = true;
    String path = TFS.getUfsPath(FID);
    UnderFileSystem underFsClient = UnderFileSystem.get(path);

    try {
      InputStream inputStream = underFsClient.open(path);

      long length = TFS.getBlockSizeByte(FID);
      long offset = blockIndex * length;
      inputStream.skip(offset);

      byte buffer[] = new byte[USER_CONF.FILE_BUFFER_BYTES * 4];

      BlockOutStream bos = new BlockOutStream(this, WriteType.TRY_CACHE, blockIndex);
      try {
        int limit;
        while (length > 0 && ((limit = inputStream.read(buffer)) >= 0)) {
          if (limit != 0) {
            try {
              if (length >= limit) {
                bos.write(buffer, 0, limit);
                length -= limit;
              } else {
                bos.write(buffer, 0, (int) length);
                length = 0;
              }
            } catch (IOException e) {
              LOG.warn(e);
              succeed = false;
              break;
            }
          }
        }
      } finally {
        if (succeed) {
          bos.close();
        } else {
          bos.cancel();
        }
      }
    } catch (IOException e) {
      LOG.warn(e);
      return false;
    }

    return succeed;
  }

  /**
   * Rename this file
   *
   * @param path
   *          the new name
   * @return true if succeed, false otherwise
   * @throws IOException
   */
  public boolean rename(String path) throws IOException {
    return TFS.rename(FID, path);
  }

<<<<<<< HEAD
  private ByteBuffer retrieveByteBufferFromRemoteMachine(InetSocketAddress address,
      ClientBlockInfo blockInfo) throws IOException {

=======
  private ByteBuffer retrieveByteBufferFromRemoteMachine(InetSocketAddress address, long blockId)
      throws IOException {
>>>>>>> f1fbf37c
    SocketChannel socketChannel = SocketChannel.open();
    try {
      socketChannel.connect(address);

<<<<<<< HEAD
      LOG.info("Connected to remote machine " + address + " sent");
      long blockId = blockInfo.blockId;
      DataServerMessage sendMsg = DataServerMessage.createBlockRequestMessage(blockId);
      while (!sendMsg.finishSending()) {
        sendMsg.send(socketChannel);
      }
=======
    LOG.info("Connected to remote machine " + address + " sent");
    DataServerMessage sendMsg = DataServerMessage.createBlockRequestMessage(blockId);
    while (!sendMsg.finishSending()) {
      sendMsg.send(socketChannel);
    }
>>>>>>> f1fbf37c

      LOG.info("Data " + blockId + " to remote machine " + address + " sent");

      DataServerMessage recvMsg = DataServerMessage.createBlockResponseMessage(false, blockId);
      while (!recvMsg.isMessageReady()) {
        int numRead = recvMsg.recv(socketChannel);
        if (numRead == -1) {
          break;
        }
      }
      LOG.info("Data " + blockId + " from remote machine " + address + " received");

      if (!recvMsg.isMessageReady()) {
        LOG.info("Data " + blockId + " from remote machine is not ready.");
        return null;
      }

      if (recvMsg.getBlockId() < 0) {
        LOG.info("Data " + recvMsg.getBlockId() + " is not in remote machine.");
        return null;
      }

      return recvMsg.getReadOnlyData();
    } finally {
      socketChannel.close();
    }
  }

  /**
   * To set the configuration object for UnderFileSystem. The conf object is understood by the
   * concrete underfs' implementation.
   *
   * @param conf
   *          The configuration object accepted by ufs.
   */
  public void setUFSConf(Object conf) {
    mUFSConf = conf;
  }

  @Override
  public String toString() {
    return getPath();
  }
}<|MERGE_RESOLUTION|>--- conflicted
+++ resolved
@@ -92,7 +92,6 @@
   }
 
   /**
-<<<<<<< HEAD
    * Return the under filesystem path in the under file system of this file
    *
    * @return the under filesystem path
@@ -103,8 +102,6 @@
   }
 
   /**
-=======
->>>>>>> f1fbf37c
    * Return the creation time of this file
    *
    * @return the creation time, in milliseconds
@@ -231,16 +228,6 @@
     return mUFSConf;
   }
 
-  /**
-   * Return the under filesystem path in the under file system of this file
-   * 
-   * @return the under filesystem path
-   * @throws IOException
-   */
-  String getUfsPath() throws IOException {
-    return TFS.getUfsPath(FID);
-  }
-
   @Override
   public int hashCode() {
     return getPath().hashCode() ^ 1234321;
@@ -301,26 +288,8 @@
   }
 
   /**
-<<<<<<< HEAD
-   * Return a TachyonByteBuffer of this file's block. It only works when this file has no more than
-   * one block.
-   *
-   * @return TachyonByteBuffer containing the file's block.
-   * @throws IOException
-   */
-  public TachyonByteBuffer readByteBuffer() throws IOException {
-    if (TFS.getNumberOfBlocks(FID) > 1) {
-      throw new IOException("The file has more than one block. This API does not support this.");
-    }
-
-    return readByteBuffer(0);
-  }
-
-  /**
-=======
    * Advanced API.
-   * 
->>>>>>> f1fbf37c
+   *
    * Return a TachyonByteBuffer of the block specified by the blockIndex
    *
    * @param blockIndex
@@ -491,32 +460,18 @@
     return TFS.rename(FID, path);
   }
 
-<<<<<<< HEAD
-  private ByteBuffer retrieveByteBufferFromRemoteMachine(InetSocketAddress address,
-      ClientBlockInfo blockInfo) throws IOException {
-
-=======
+
   private ByteBuffer retrieveByteBufferFromRemoteMachine(InetSocketAddress address, long blockId)
       throws IOException {
->>>>>>> f1fbf37c
     SocketChannel socketChannel = SocketChannel.open();
     try {
       socketChannel.connect(address);
 
-<<<<<<< HEAD
       LOG.info("Connected to remote machine " + address + " sent");
-      long blockId = blockInfo.blockId;
       DataServerMessage sendMsg = DataServerMessage.createBlockRequestMessage(blockId);
       while (!sendMsg.finishSending()) {
         sendMsg.send(socketChannel);
       }
-=======
-    LOG.info("Connected to remote machine " + address + " sent");
-    DataServerMessage sendMsg = DataServerMessage.createBlockRequestMessage(blockId);
-    while (!sendMsg.finishSending()) {
-      sendMsg.send(socketChannel);
-    }
->>>>>>> f1fbf37c
 
       LOG.info("Data " + blockId + " to remote machine " + address + " sent");
 
