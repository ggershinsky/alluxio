--- conflicted
+++ resolved
@@ -37,12 +37,6 @@
 public class TachyonFileTest {
   private static final int WORKER_CAPACITY_BYTES = 1000;
   private static final int USER_QUOTA_UNIT_BYTES = 100;
-<<<<<<< HEAD
-=======
-  private static final int FILE_BUFFER_BYTES = WORKER_CAPACITY_BYTES / 4;
-  private static final int WORKER_TO_MASTER_HEARTBEAT_INTERVAL_MS =
-      WorkerConf.get().TO_MASTER_HEARTBEAT_INTERVAL_MS;
->>>>>>> 2084ce60
   private static final int MAX_FILES = WORKER_CAPACITY_BYTES / USER_QUOTA_UNIT_BYTES;
 
   private static final int MIN_LEN = 0;
@@ -57,26 +51,19 @@
   @After
   public final void after() throws Exception {
     mLocalTachyonCluster.stop();
-<<<<<<< HEAD
-=======
-    System.clearProperty("tachyon.user.quota.unit.bytes");
-    System.clearProperty("tachyon.user.file.buffer.bytes");
->>>>>>> 2084ce60
   }
 
   @Before
   public final void before() throws IOException {
-<<<<<<< HEAD
     mLocalTachyonCluster = new LocalTachyonCluster(WORKER_CAPACITY_BYTES, USER_QUOTA_UNIT_BYTES,
         Constants.GB);
-=======
-    System.setProperty("tachyon.user.quota.unit.bytes", USER_QUOTA_UNIT_BYTES + "");
-    System.setProperty("tachyon.user.file.buffer.bytes", FILE_BUFFER_BYTES + "");
-    mLocalTachyonCluster = new LocalTachyonCluster(WORKER_CAPACITY_BYTES);
->>>>>>> 2084ce60
     mLocalTachyonCluster.start();
     mTfs = mLocalTachyonCluster.getClient();
     mWorkerTachyonConf = mLocalTachyonCluster.getWorkerTachyonConf();
+
+    TachyonConf masterConf =  mLocalTachyonCluster.getMasterTachyonConf();
+    int userCapacityBytes = WORKER_CAPACITY_BYTES / 4;
+    masterConf.set(Constants.USER_FILE_BUFFER_BYTES, Integer.toString(userCapacityBytes));
   }
 
   /**
