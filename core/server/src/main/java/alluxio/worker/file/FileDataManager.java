/*
 * The Alluxio Open Foundation licenses this work under the Apache License, version 2.0
 * (the "License"). You may not use this work except in compliance with the License, which is
 * available at www.apache.org/licenses/LICENSE-2.0
 *
 * This software is distributed on an "AS IS" basis, WITHOUT WARRANTIES OR CONDITIONS OF ANY KIND,
 * either express or implied, as more fully set forth in the License.
 *
 * See the NOTICE file distributed with this work for information regarding copyright ownership.
 */

package alluxio.worker.file;

import alluxio.AlluxioURI;
import alluxio.Configuration;
import alluxio.Constants;
import alluxio.PropertyKey;
import alluxio.Sessions;
import alluxio.exception.BlockDoesNotExistException;
import alluxio.exception.InvalidWorkerStateException;
import alluxio.security.authorization.Permission;
import alluxio.underfs.UnderFileSystem;
import alluxio.underfs.options.CreateOptions;
import alluxio.util.io.BufferUtils;
import alluxio.util.io.PathUtils;
import alluxio.wire.FileInfo;
import alluxio.worker.block.BlockWorker;
import alluxio.worker.block.io.BlockReader;
import alluxio.worker.block.meta.BlockMeta;

import com.google.common.base.Preconditions;
import com.google.common.collect.ImmutableList;
import com.google.common.util.concurrent.RateLimiter;
import org.slf4j.Logger;
import org.slf4j.LoggerFactory;

import java.io.IOException;
import java.io.OutputStream;
import java.nio.channels.Channels;
import java.nio.channels.ReadableByteChannel;
import java.nio.channels.WritableByteChannel;
import java.util.ArrayList;
import java.util.HashMap;
import java.util.HashSet;
import java.util.List;
import java.util.Map;
import java.util.Set;

import javax.annotation.concurrent.GuardedBy;
import javax.annotation.concurrent.NotThreadSafe;

/**
 * Responsible for storing files into under file system.
 */
@NotThreadSafe // TODO(jiri): make thread-safe (c.f. ALLUXIO-1624)
public final class FileDataManager {
  private static final Logger LOG = LoggerFactory.getLogger(Constants.LOGGER_TYPE);

  private final UnderFileSystem mUfs;

  /** Block worker handler for access block info. */
  private final BlockWorker mBlockWorker;

  /** The files being persisted, keyed by fileId,
   * and the inner map tracks the block id to lock id. */
  @GuardedBy("mLock")
  // the file being persisted,
  private final Map<Long, Map<Long, Long>> mPersistingInProgressFiles;

  /** The file are persisted, but not sent back to master for confirmation yet. */
  @GuardedBy("mLock")
  private final Set<Long> mPersistedFiles;

  private final Object mLock = new Object();

  /** A per worker rate limiter to throttle async persistence. */
  private final RateLimiter mPersistenceRateLimiter;

  /**
   * Creates a new instance of {@link FileDataManager}.
   *
   * @param blockWorker the block worker handle
   * @param ufs the under file system to persist files to
   * @param persistenceRateLimiter a per worker rate limiter to throttle async persistence
   */
  public FileDataManager(BlockWorker blockWorker, UnderFileSystem ufs,
      RateLimiter persistenceRateLimiter) {
    mBlockWorker = Preconditions.checkNotNull(blockWorker);
    mPersistingInProgressFiles = new HashMap<>();
    mPersistedFiles = new HashSet<>();
<<<<<<< HEAD
    // Create Under FileSystem Client
    String ufsAddress = Configuration.get(PropertyKey.UNDERFS_ADDRESS);
    mUfs = UnderFileSystem.get(ufsAddress);
=======
    mUfs = ufs;
    mPersistenceRateLimiter = persistenceRateLimiter;
>>>>>>> ada278d1
  }

  /**
   * Checks if the given file is being persisted.
   *
   * @param fileId the file id
   * @return true if the file is being persisted, false otherwise
   */
  private boolean isFilePersisting(long fileId) {
    synchronized (mLock) {
      return mPersistedFiles.contains(fileId);
    }
  }

  /**
   * Checks if the given file needs persistence.
   *
   * @param fileId the file id
   * @return false if the file is being persisted, or is already persisted; otherwise true
   */
  public boolean needPersistence(long fileId) {
    if (isFilePersisting(fileId) || isFilePersisted(fileId)) {
      return false;
    }

    try {
      if (fileExistsInUfs(fileId)) {
        // mark as persisted
        addPersistedFile(fileId);
        return false;
      }
    } catch (IOException e) {
      LOG.error("Failed to check if file {} exists in under storage system", fileId, e);
    }
    return true;
  }

  /**
   * Checks if the given file is persisted.
   *
   * @param fileId the file id
   * @return true if the file is being persisted, false otherwise
   */
  public boolean isFilePersisted(long fileId) {
    synchronized (mLock) {
      return mPersistedFiles.contains(fileId);
    }
  }

  /**
   * Adds a file as persisted.
   *
   * @param fileId the file id
   */
  private void addPersistedFile(long fileId) {
    synchronized (mLock) {
      mPersistedFiles.add(fileId);
    }
  }

  /**
   * Checks if the given file exists in the under storage system.
   *
   * @param fileId the file id
   * @return true if the file exists in under storage system, false otherwise
   * @throws IOException an I/O exception occurs
   */
  private synchronized boolean fileExistsInUfs(long fileId) throws IOException {
    String ufsRoot = Configuration.get(PropertyKey.UNDERFS_ADDRESS);
    FileInfo fileInfo = mBlockWorker.getFileInfo(fileId);
    String dstPath = PathUtils.concatPath(ufsRoot, fileInfo.getPath());

    return mUfs.exists(dstPath);
  }

  /**
   * Locks all the blocks of a given file Id.
   *
   * @param fileId the id of the file
   * @param blockIds the ids of the file's blocks
   * @throws IOException when an I/O exception occurs
   */
  public void lockBlocks(long fileId, List<Long> blockIds) throws IOException {
    Map<Long, Long> blockIdToLockId = new HashMap<>();
    List<Throwable> errors = new ArrayList<>();
    synchronized (mLock) {
      if (mPersistingInProgressFiles.containsKey(fileId)) {
        throw new IOException("the file " + fileId + " is already being persisted");
      }
    }
    try {
      // lock all the blocks to prevent any eviction
      for (long blockId : blockIds) {
        long lockId = mBlockWorker.lockBlock(Sessions.CHECKPOINT_SESSION_ID, blockId);
        blockIdToLockId.put(blockId, lockId);
      }
    } catch (BlockDoesNotExistException e) {
      errors.add(e);
      // make sure all the locks are released
      for (long lockId : blockIdToLockId.values()) {
        try {
          mBlockWorker.unlockBlock(lockId);
        } catch (BlockDoesNotExistException bdnee) {
          errors.add(bdnee);
        }
      }

      if (!errors.isEmpty()) {
        StringBuilder errorStr = new StringBuilder();
        errorStr.append("failed to lock all blocks of file ").append(fileId).append("\n");
        for (Throwable error : errors) {
          errorStr.append(error).append('\n');
        }
        throw new IOException(errorStr.toString());
      }
    }
    synchronized (mLock) {
      mPersistingInProgressFiles.put(fileId, blockIdToLockId);
    }
  }

  /**
   * Persists the blocks of a file into the under file system.
   *
   * @param fileId the id of the file
   * @param blockIds the list of block ids
   * @throws IOException if the file persistence fails
   */
  public void persistFile(long fileId, List<Long> blockIds) throws IOException {
    Map<Long, Long> blockIdToLockId;
    synchronized (mLock) {
      blockIdToLockId = mPersistingInProgressFiles.get(fileId);
      if (blockIdToLockId == null || !blockIdToLockId.keySet().equals(new HashSet<>(blockIds))) {
        throw new IOException("Not all the blocks of file " + fileId + " are locked");
      }
    }

    String dstPath = prepareUfsFilePath(fileId);
    // TODO(chaomin): should also propagate ancestor dirs permission to UFS.
    FileInfo fileInfo = mBlockWorker.getFileInfo(fileId);
    Permission perm = new Permission(fileInfo.getOwner(), fileInfo.getGroup(),
        (short) fileInfo.getMode());
    OutputStream outputStream = mUfs.create(dstPath, new CreateOptions().setPermission(perm));
    final WritableByteChannel outputChannel = Channels.newChannel(outputStream);

    List<Throwable> errors = new ArrayList<>();
    try {
      for (long blockId : blockIds) {
        long lockId = blockIdToLockId.get(blockId);

        if (Configuration.getBoolean(PropertyKey.WORKER_FILE_PERSIST_RATE_LIMIT_ENABLED)) {
          BlockMeta blockMeta =
              mBlockWorker.getBlockMeta(Sessions.CHECKPOINT_SESSION_ID, blockId, lockId);
          mPersistenceRateLimiter.acquire((int) blockMeta.getBlockSize());
        }

        // obtain block reader
        BlockReader reader =
            mBlockWorker.readBlockRemote(Sessions.CHECKPOINT_SESSION_ID, blockId, lockId);

        // write content out
        ReadableByteChannel inputChannel = reader.getChannel();
        BufferUtils.fastCopy(inputChannel, outputChannel);
        reader.close();
      }
    } catch (BlockDoesNotExistException e) {
      errors.add(e);
    } catch (InvalidWorkerStateException e) {
      errors.add(e);
    } finally {
      // make sure all the locks are released
      for (long lockId : blockIdToLockId.values()) {
        try {
          mBlockWorker.unlockBlock(lockId);
        } catch (BlockDoesNotExistException e) {
          errors.add(e);
        }
      }

      if (!errors.isEmpty()) {
        StringBuilder errorStr = new StringBuilder();
        errorStr.append("the blocks of file").append(fileId).append(" are failed to persist\n");
        for (Throwable e : errors) {
          errorStr.append(e).append('\n');
        }
        throw new IOException(errorStr.toString());
      }
    }

    outputStream.flush();
    outputChannel.close();
    outputStream.close();
    synchronized (mLock) {
      mPersistingInProgressFiles.remove(fileId);
      mPersistedFiles.add(fileId);
    }
  }

  /**
   * Prepares the destination file path of the given file id. Also creates the parent folder if it
   * does not exist.
   *
   * @param fileId the file id
   * @return the path for persistence
   * @throws IOException if the folder creation fails
   */
  private String prepareUfsFilePath(long fileId) throws IOException {
    String ufsRoot = Configuration.get(PropertyKey.UNDERFS_ADDRESS);
    FileInfo fileInfo = mBlockWorker.getFileInfo(fileId);
    AlluxioURI uri = new AlluxioURI(fileInfo.getPath());
    String dstPath = PathUtils.concatPath(ufsRoot, fileInfo.getPath());
    LOG.info("persist file {} at {}", fileId, dstPath);
    String parentPath = PathUtils.concatPath(ufsRoot, uri.getParent().getPath());
    // creates the parent folder if it does not exist
    if (!mUfs.exists(parentPath)) {
      final int maxRetry = 10;
      int numRetry = 0;
      // TODO(peis): Retry only if we are making progress.
      // TODO(chaomin): figure out a way to get parent permission in Alluxio namespace.
      for (; numRetry < maxRetry; numRetry++) {
        if (mUfs.mkdirs(parentPath, true) || mUfs.exists(parentPath)) {
          break;
        }
        // The parentPath can be created between the exists check and mkdirs call by other threads.
        LOG.warn("Failed to create dir: {}, retrying", parentPath);
      }
      if (numRetry == maxRetry && !mUfs.exists(parentPath)) {
        throw new IOException(
            String.format("Failed to create dir: %s after %d retries.", parentPath, numRetry));
      }
    }
    return dstPath;
  }

  /**
   * @return the persisted file
   */
  public List<Long> getPersistedFiles() {
    synchronized (mLock) {
      return ImmutableList.copyOf(mPersistedFiles);
    }
  }

  /**
   * Clears the given persisted files stored in {@link #mPersistedFiles}.
   *
   * @param persistedFiles the list of persisted files to clear
   */
  public void clearPersistedFiles(List<Long> persistedFiles) {
    synchronized (mLock) {
      mPersistedFiles.removeAll(persistedFiles);
    }
  }
<<<<<<< HEAD

  /**
   * Gets the {@link RateLimiter} in a thread-safe manner.
   *
   * @return the per-worker rate limiter
   */
  private synchronized RateLimiter getRateLimiter() {
    if (mPersistenceRateLimiter == null) {
      mPersistenceRateLimiter = RateLimiter.create(
          Configuration.getBytes(PropertyKey.WORKER_FILE_PERSIST_RATE_LIMIT));
    }
    return mPersistenceRateLimiter;
  }
=======
>>>>>>> ada278d1
}<|MERGE_RESOLUTION|>--- conflicted
+++ resolved
@@ -88,14 +88,8 @@
     mBlockWorker = Preconditions.checkNotNull(blockWorker);
     mPersistingInProgressFiles = new HashMap<>();
     mPersistedFiles = new HashSet<>();
-<<<<<<< HEAD
-    // Create Under FileSystem Client
-    String ufsAddress = Configuration.get(PropertyKey.UNDERFS_ADDRESS);
-    mUfs = UnderFileSystem.get(ufsAddress);
-=======
     mUfs = ufs;
     mPersistenceRateLimiter = persistenceRateLimiter;
->>>>>>> ada278d1
   }
 
   /**
@@ -349,20 +343,4 @@
       mPersistedFiles.removeAll(persistedFiles);
     }
   }
-<<<<<<< HEAD
-
-  /**
-   * Gets the {@link RateLimiter} in a thread-safe manner.
-   *
-   * @return the per-worker rate limiter
-   */
-  private synchronized RateLimiter getRateLimiter() {
-    if (mPersistenceRateLimiter == null) {
-      mPersistenceRateLimiter = RateLimiter.create(
-          Configuration.getBytes(PropertyKey.WORKER_FILE_PERSIST_RATE_LIMIT));
-    }
-    return mPersistenceRateLimiter;
-  }
-=======
->>>>>>> ada278d1
 }