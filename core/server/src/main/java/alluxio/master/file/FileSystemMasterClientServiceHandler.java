/*
 * The Alluxio Open Foundation licenses this work under the Apache License, version 2.0
 * (the “License”). You may not use this work except in compliance with the License, which is
 * available at www.apache.org/licenses/LICENSE-2.0
 *
 * This software is distributed on an "AS IS" basis, WITHOUT WARRANTIES OR CONDITIONS OF ANY KIND,
 * either express or implied, as more fully set forth in the License.
 *
 * See the NOTICE file distributed with this work for information regarding copyright ownership.
 */

package alluxio.master.file;

import alluxio.AlluxioURI;
import alluxio.Constants;
import alluxio.RpcUtils;
import alluxio.RpcUtils.RpcCallable;
import alluxio.RpcUtils.RpcCallableThrowsIOException;
import alluxio.exception.AlluxioException;
import alluxio.master.file.options.CompleteFileOptions;
import alluxio.master.file.options.CreateDirectoryOptions;
import alluxio.master.file.options.CreateFileOptions;
import alluxio.master.file.options.MountOptions;
import alluxio.master.file.options.SetAttributeOptions;
import alluxio.thrift.AlluxioTException;
import alluxio.thrift.CompleteFileTOptions;
import alluxio.thrift.CreateDirectoryTOptions;
import alluxio.thrift.CreateFileTOptions;
import alluxio.thrift.FileBlockInfo;
import alluxio.thrift.FileInfo;
import alluxio.thrift.FileSystemMasterClientService;
import alluxio.thrift.MountTOptions;
import alluxio.thrift.SetAttributeTOptions;
import alluxio.thrift.ThriftIOException;
import alluxio.wire.ThriftUtils;

import com.google.common.base.Preconditions;

import java.io.IOException;
import java.util.ArrayList;
import java.util.List;

import javax.annotation.concurrent.NotThreadSafe;

/**
 * This class is a Thrift handler for file system master RPCs invoked by an Alluxio client.
 */
@NotThreadSafe // TODO(jiri): make thread-safe (c.f. ALLUXIO-1664)
public final class FileSystemMasterClientServiceHandler implements
    FileSystemMasterClientService.Iface {
  private final FileSystemMaster mFileSystemMaster;

  /**
   * Creates a new instance of {@link FileSystemMasterClientServiceHandler}.
   *
   * @param fileSystemMaster the {@link FileSystemMaster} the handler uses internally
   */
  public FileSystemMasterClientServiceHandler(FileSystemMaster fileSystemMaster) {
    Preconditions.checkNotNull(fileSystemMaster);
    mFileSystemMaster = fileSystemMaster;
  }

  @Override
  public long getServiceVersion() {
    return Constants.FILE_SYSTEM_MASTER_CLIENT_SERVICE_VERSION;
  }

  @Override
  public void completeFile(final String path, final CompleteFileTOptions options)
      throws AlluxioTException {
    RpcUtils.call(new RpcCallable<Void>() {
      @Override
      public Void call() throws AlluxioException {
        mFileSystemMaster.completeFile(new AlluxioURI(path), new CompleteFileOptions(options));
        return null;
      }
    });
  }

  @Override
  public void createDirectory(final String path, final CreateDirectoryTOptions options)
      throws AlluxioTException, ThriftIOException {
    RpcUtils.call(new RpcCallableThrowsIOException<Void>() {
      @Override
      public Void call() throws AlluxioException, IOException {
        mFileSystemMaster.mkdir(new AlluxioURI(path), new CreateDirectoryOptions(options));
        return null;
      }
    });
  }

  @Override
  public void createFile(final String path, final CreateFileTOptions options)
      throws AlluxioTException, ThriftIOException {
    RpcUtils.call(new RpcCallableThrowsIOException<Void>() {
      @Override
      public Void call() throws AlluxioException, IOException {
        mFileSystemMaster.create(new AlluxioURI(path), new CreateFileOptions(options));
        return null;
      }
    });
  }

  @Override
  public void free(final String path, final boolean recursive) throws AlluxioTException {
    RpcUtils.call(new RpcCallable<Void>() {
      @Override
      public Void call() throws AlluxioException {
        mFileSystemMaster.free(new AlluxioURI(path), recursive);
        return null;
      }
    });
  }

  @Override
  public List<FileBlockInfo> getFileBlockInfoList(final String path) throws AlluxioTException {
    return RpcUtils.call(new RpcCallable<List<FileBlockInfo>>() {
      @Override
      public List<FileBlockInfo> call() throws AlluxioException {
        List<FileBlockInfo> result = new ArrayList<FileBlockInfo>();
        for (alluxio.wire.FileBlockInfo fileBlockInfo :
            mFileSystemMaster.getFileBlockInfoList(new AlluxioURI(path))) {
          result.add(ThriftUtils.toThrift(fileBlockInfo));
        }
        return result;
      }
    });
  }

  @Override
  public long getNewBlockIdForFile(final String path) throws AlluxioTException {
    return RpcUtils.call(new RpcCallable<Long>() {
      @Override
      public Long call() throws AlluxioException {
        return mFileSystemMaster.getNewBlockIdForFile(new AlluxioURI(path));
      }
    });
  }

  @Override
  public FileInfo getStatus(final String path) throws AlluxioTException {
    return RpcUtils.call(new RpcCallable<FileInfo>() {
      @Override
      public FileInfo call() throws AlluxioException {
        return ThriftUtils.toThrift(mFileSystemMaster.getFileInfo(new AlluxioURI(path)));
      }
    });
  }

  @Override
  public FileInfo getStatusInternal(final long fileId) throws AlluxioTException {
    return RpcUtils.call(new RpcCallable<FileInfo>() {
      @Override
      public FileInfo call() throws AlluxioException {
        return ThriftUtils.toThrift(mFileSystemMaster.getFileInfo(fileId));
      }
    });
  }

  /**
   * {@inheritDoc}
   *
   * @deprecated since version 1.1 and will be removed in version 2.0
   */
  @Override
  @Deprecated
  public String getUfsAddress() {
    return mFileSystemMaster.getUfsAddress();
  }

  @Override
  public List<FileInfo> listStatus(final String path) throws AlluxioTException {
    return RpcUtils.call(new RpcCallable<List<FileInfo>>() {
      @Override
      public List<FileInfo> call() throws AlluxioException {
        List<FileInfo> result = new ArrayList<FileInfo>();
        for (alluxio.wire.FileInfo fileInfo :
            mFileSystemMaster.getFileInfoList(new AlluxioURI(path))) {
          result.add(ThriftUtils.toThrift(fileInfo));
        }
        return result;
      }
    });
  }

  @Override
  public long loadMetadata(final String alluxioPath, final boolean recursive)
      throws AlluxioTException, ThriftIOException {
    return RpcUtils.call(new RpcCallableThrowsIOException<Long>() {
      @Override
      public Long call() throws AlluxioException, IOException {
        return mFileSystemMaster.loadMetadata(new AlluxioURI(alluxioPath), recursive);
      }
    });
  }

  @Override
  public void mount(final String alluxioPath, final String ufsPath, final MountTOptions options)
      throws AlluxioTException, ThriftIOException {
    RpcUtils.call(new RpcCallableThrowsIOException<Void>() {
      @Override
      public Void call() throws AlluxioException, IOException {
        mFileSystemMaster.mount(new AlluxioURI(alluxioPath), new AlluxioURI(ufsPath),
            new MountOptions(options));
        return null;
      }
    });
  }

  @Override
  public void remove(final String path, final boolean recursive)
      throws AlluxioTException, ThriftIOException {
    RpcUtils.call(new RpcCallableThrowsIOException<Void>() {
      @Override
      public Void call() throws AlluxioException, IOException {
        mFileSystemMaster.deleteFile(new AlluxioURI(path), recursive);
        return null;
      }
    });
  }

  @Override
  public void rename(final String srcPath, final String dstPath)
      throws AlluxioTException, ThriftIOException {
    RpcUtils.call(new RpcCallableThrowsIOException<Void>() {
      @Override
      public Void call() throws AlluxioException, IOException {
        mFileSystemMaster.rename(new AlluxioURI(srcPath), new AlluxioURI(dstPath));
        return null;
      }
    });
  }

  @Override
<<<<<<< HEAD
  public void scheduleAsyncPersist(String path) throws AlluxioTException {
    try {
      mFileSystemMaster.scheduleAsyncPersistence(new AlluxioURI(path));
    } catch (AlluxioException e) {
      throw e.toAlluxioTException();
    }
=======
  public void scheduleAsyncPersist(final String path) throws AlluxioTException {
    RpcUtils.call(new RpcCallable<Void>() {
      @Override
      public Void call() throws AlluxioException {
        mFileSystemMaster.scheduleAsyncPersistence(new AlluxioURI(path));
        return null;
      }
    });
>>>>>>> 86ee86de
  }

  // TODO(calvin): Do not rely on client side options
  @Override
  public void setAttribute(final String path, final SetAttributeTOptions options)
      throws AlluxioTException {
    RpcUtils.call(new RpcCallable<Void>() {
      @Override
      public Void call() throws AlluxioException {
          mFileSystemMaster.setAttribute(new AlluxioURI(path), new SetAttributeOptions(options));
          return null;
      }
    });
  }

  @Override
  public void unmount(final String alluxioPath) throws AlluxioTException, ThriftIOException {
    RpcUtils.call(new RpcCallableThrowsIOException<Void>() {
      @Override
      public Void call() throws AlluxioException, IOException {
        mFileSystemMaster.unmount(new AlluxioURI(alluxioPath));
        return null;
      }
    });
  }
}<|MERGE_RESOLUTION|>--- conflicted
+++ resolved
@@ -232,14 +232,6 @@
   }
 
   @Override
-<<<<<<< HEAD
-  public void scheduleAsyncPersist(String path) throws AlluxioTException {
-    try {
-      mFileSystemMaster.scheduleAsyncPersistence(new AlluxioURI(path));
-    } catch (AlluxioException e) {
-      throw e.toAlluxioTException();
-    }
-=======
   public void scheduleAsyncPersist(final String path) throws AlluxioTException {
     RpcUtils.call(new RpcCallable<Void>() {
       @Override
@@ -248,7 +240,6 @@
         return null;
       }
     });
->>>>>>> 86ee86de
   }
 
   // TODO(calvin): Do not rely on client side options
