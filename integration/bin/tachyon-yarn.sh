#!/bin/bash
#
# Usage:
#  tachyon-yarn.sh <deployTachyonHome> <numWorkers> <pathHdfs>

function printUsage {
  echo "Usage: tachyon-yarn.sh <deployTachyonHome> <numWorkers> <pathHdfs>"
  echo -e "  deployTachyonHome \tHome directory of Tachyon deployment on YARN slave machines"
  echo -e "  numWorkers        \tNumber of Tachyon workers to launch"
  echo -e "  pathHdfs          \tpath on HDFS to put tachyon jar and distribute it to YARN"
  echo
  echo "Example: ./tachyon-yarn.sh /path/to/tachyon/deployment 10 hdfs://NAMENODE:9000/tmp/"
}

if [ "$#" != 3 ]; then
  printUsage
  exit 1
fi

if [ -z "$HADOOP_HOME" ]; then
  echo "\$HADOOP_HOME is unset, please set this variable to connect to HDFS and YARN";
  exit 1
else
  echo "Using \$HADOOP_HOME set to '$HADOOP_HOME'";
fi

SCRIPT_DIR="$(cd "$(dirname "$0")"; pwd)"
source "${SCRIPT_DIR}/common.sh"
TACHYON_MASTER_JAVA_OPTS="${TACHYON_MASTER_JAVA_OPTS:-${TACHYON_JAVA_OPTS}}"
TACHYON_WORKER_JAVA_OPTS="${TACHYON_WORKER_JAVA_OPTS:-${TACHYON_JAVA_OPTS}}"

DEPLOY_TACHYON_HOME=$1
NUM_WORKERS=$2
HDFS_PATH=$3

JAR_LOCAL=${DEPLOY_TACHYON_HOME}/assembly/target/tachyon-assemblies-${VERSION}-jar-with-dependencies.jar

${HADOOP_HOME}/bin/hadoop fs -put -f ${JAR_LOCAL} ${HDFS_PATH}/tachyon.jar
${HADOOP_HOME}/bin/hadoop fs -put -f ./tachyon-master-yarn.sh ${HDFS_PATH}/tachyon-master-yarn.sh
${HADOOP_HOME}/bin/hadoop fs -put -f ./tachyon-worker-yarn.sh ${HDFS_PATH}/tachyon-worker-yarn.sh

<<<<<<< HEAD
# Add Tachyon java options to the yarn options so that tachyon.yarn.Client can be configured via
# tachyon java options
export YARN_OPTS="${YARN_OPTS} ${TACHYON_JAVA_OPTS}"

${HADOOP_HOME}/bin/yarn jar ${JAR_LOCAL} tachyon.yarn.Client -jar ${JAR_HDFS} \
    -num_workers $NUM_WORKERS -tachyon_home ${DEPLOY_TACHYON_HOME} -master_address ${TACHYON_MASTER_ADDRESS:-localhost}
=======
${HADOOP_HOME}/bin/yarn jar ${JAR_LOCAL} tachyon.yarn.Client \
    -num_workers $NUM_WORKERS \
    -master_address localhost \
    -resource_path ${HDFS_PATH} \
    -master_java_opts "$TACHYON_MASTER_JAVA_OPTS" \
    -worker_java_opts "$TACHYON_WORKER_JAVA_OPTS"
>>>>>>> f2c7cbc5
<|MERGE_RESOLUTION|>--- conflicted
+++ resolved
@@ -39,18 +39,13 @@
 ${HADOOP_HOME}/bin/hadoop fs -put -f ./tachyon-master-yarn.sh ${HDFS_PATH}/tachyon-master-yarn.sh
 ${HADOOP_HOME}/bin/hadoop fs -put -f ./tachyon-worker-yarn.sh ${HDFS_PATH}/tachyon-worker-yarn.sh
 
-<<<<<<< HEAD
 # Add Tachyon java options to the yarn options so that tachyon.yarn.Client can be configured via
 # tachyon java options
 export YARN_OPTS="${YARN_OPTS} ${TACHYON_JAVA_OPTS}"
 
-${HADOOP_HOME}/bin/yarn jar ${JAR_LOCAL} tachyon.yarn.Client -jar ${JAR_HDFS} \
-    -num_workers $NUM_WORKERS -tachyon_home ${DEPLOY_TACHYON_HOME} -master_address ${TACHYON_MASTER_ADDRESS:-localhost}
-=======
 ${HADOOP_HOME}/bin/yarn jar ${JAR_LOCAL} tachyon.yarn.Client \
     -num_workers $NUM_WORKERS \
-    -master_address localhost \
+    -master_address ${TACHYON_MASTER_ADDRESS:-localhost} \
     -resource_path ${HDFS_PATH} \
     -master_java_opts "$TACHYON_MASTER_JAVA_OPTS" \
-    -worker_java_opts "$TACHYON_WORKER_JAVA_OPTS"
->>>>>>> f2c7cbc5
+    -worker_java_opts "$TACHYON_WORKER_JAVA_OPTS"